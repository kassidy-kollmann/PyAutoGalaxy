--- conflicted
+++ resolved
@@ -1,448 +1,443 @@
-import copy
-import json
-import logging
-import numpy as np
-from typing import Optional, Union
-from os import path
-import os
-
-from autoconf import conf
-import autofit as af
-import autoarray as aa
-
-from autogalaxy import exc
-from autogalaxy.analysis.maker import FitMaker
-from autogalaxy.analysis.preloads import Preloads
-from autogalaxy.cosmology.lensing import LensingCosmology
-from autogalaxy.cosmology.wrap import Planck15
-from autogalaxy.hyper.hyper_data import HyperImageSky
-from autogalaxy.hyper.hyper_data import HyperBackgroundNoise
-from autogalaxy.galaxy.galaxy import Galaxy
-from autogalaxy.plane.plane import Plane
-from autogalaxy.analysis.result import ResultDataset
-
-logger = logging.getLogger(__name__)
-
-logger.setLevel(level="INFO")
-
-
-class Analysis(af.Analysis):
-    def __init__(self, cosmology: LensingCosmology = Planck15):
-        """
-        Analysis classes are used by PyAutoFit to fit a model to a dataset via a non-linear search.
-
-        This abstract Analysis class for all model-fits which fit galaxies (or objects containing galaxies like a
-        plane), but does not perform a model-fit by itself (and is therefore only inherited from).
-
-        This class stores the Cosmology used for the analysis and hyper datasets used for certain model classes.
-
-        Parameters
-        ----------
-        cosmology
-            The AstroPy Cosmology assumed for this analysis.
-        """
-        self.cosmology = cosmology
-
-    def plane_via_instance_from(self, instance: af.ModelInstance) -> Plane:
-        """
-        Create a `Plane` from the galaxies contained in a model instance.
-
-        Parameters
-        ----------
-        instance
-            An instance of the model that is fitted to the data by this analysis (whose parameters may have been set
-            via a non-linear search).
-
-        Returns
-        -------
-        An instance of the Plane class that is used to then fit the dataset.
-        """
-        if hasattr(instance, "clumps"):
-            return Plane(galaxies=instance.galaxies + instance.clumps)
-        return Plane(galaxies=instance.galaxies)
-
-
-class AnalysisDataset(Analysis):
-    def __init__(
-        self,
-        dataset: Union[aa.Imaging, aa.Interferometer],
-        hyper_dataset_result: ResultDataset = None,
-        cosmology: LensingCosmology = Planck15(),
-        settings_pixelization: aa.SettingsPixelization = None,
-        settings_inversion: aa.SettingsInversion = None,
-    ):
-        """
-        Abstract Analysis class for all model-fits which fit galaxies (or objects containing galaxies like a plane)
-        to a dataset, like imaging or interferometer data.
-
-        This class stores the settings used to perform the model-fit for certain components of the model (e.g. a
-        pixelization or inversion), the Cosmology used for the analysis and hyper datasets used for certain model
-        classes.
-
-        Parameters
-        ----------
-        dataset
-            The dataset that is the model is fitted too.
-        hyper_dataset_result
-            The hyper-model image and hyper galaxies images of a previous result in a model-fitting pipeline, which are
-            used by certain classes for adapting the analysis to the properties of the dataset.
-        cosmology
-            The Cosmology assumed for this analysis.
-        settings_pixelization
-            settings controlling how a pixelization is fitted during the model-fit, for example if a border is used
-            when creating the pixelization.
-        settings_inversion
-            Settings controlling how an inversion is fitted during the model-fit, for example which linear algebra
-            formalism is used.
-        """
-        super().__init__(cosmology=cosmology)
-
-        self.dataset = dataset
-        self.hyper_dataset_result = hyper_dataset_result
-
-        if self.hyper_dataset_result is not None:
-
-            self.set_hyper_dataset(result=self.hyper_dataset_result)
-
-        else:
-
-            self.hyper_galaxy_image_path_dict = None
-            self.hyper_model_image = None
-
-        self.settings_pixelization = settings_pixelization or aa.SettingsPixelization()
-        self.settings_inversion = settings_inversion or aa.SettingsInversion()
-
-        self.preloads = self.preloads_cls()
-
-    def set_hyper_dataset(self, result: ResultDataset) -> None:
-        """
-        Using a the result of a previous model-fit, set the hyper-dataset for this analysis. This is used to adapt
-        aspects of the model (e.g. the pixelization, regularization scheme) to the properties of the dataset being
-        fitted.
-
-        This passes the hyper model image and hyper galaxy images of the previous fit. These represent where different
-        galaxies in the dataset are located and thus allows the fit to adapt different aspects of the model to different
-        galaxies in the data.
-
-        Parameters
-        ----------
-        result
-            The result of a previous model-fit which contains the model image and model galaxy images of a fit to
-            the dataset, which set up the hyper dataset. These are used by certain classes for adapting the analysis
-            to the properties of the dataset.
-        """
-        hyper_galaxy_image_path_dict = result.hyper_galaxy_image_path_dict
-        hyper_model_image = result.hyper_model_image
-
-        self.hyper_galaxy_image_path_dict = hyper_galaxy_image_path_dict
-        self.hyper_model_image = hyper_model_image
-
-    @property
-    def preloads_cls(self):
-        return Preloads
-
-    @property
-    def fit_maker_cls(self):
-        return FitMaker
-
-    def set_preloads(self, paths: af.DirectoryPaths, model: af.Collection):
-        """
-        It is common for the model to have components whose parameters are all fixed, and thus the way that component
-        fits the data does not change. For example, if all parameter associated with the light profiles of galaxies
-        in the model are fixed, the image generated from these galaxies will not change irrespective of the model
-        parameters chosen by the non-linear search.
-
-        Preloading exploits this to speed up the log likelihood function, by inspecting the model and storing in memory
-        quantities that do not change. For the example above, the image of all galaxies would be stored in memory and
-        to perform every fit in the `log_likelihood_funtion`.
-
-        This function sets up all preload quantities, which are described fully in the `preloads` modules. This
-        occurs directly before the non-linear search begins, to ensure the model parameterization is fixed.
-
-        Parameters
-        ----------
-        paths
-            The PyAutoFit paths object which manages all paths, e.g. where the non-linear search outputs are stored,
-            visualization and the pickled objects used by the aggregator output by this function.
-        model
-            The PyAutoFit model object, which includes model components representing the galaxies that are fitted to
-            the imaging data.
-        """
-
-        logger.info(
-            "PRELOADS - Setting up preloads, may take a few minutes for fits using an inversion."
-        )
-
-        os.makedirs(paths.profile_path, exist_ok=True)
-
-        fit_maker = self.fit_maker_cls(model=model, fit_func=self.fit_func)
-
-        fit_0 = fit_maker.fit_via_model_from(unit_value=0.45)
-        fit_1 = fit_maker.fit_via_model_from(unit_value=0.55)
-
-        if fit_0 is None or fit_1 is None:
-            self.preloads = self.preloads_cls(failed=True)
-        else:
-            self.preloads = self.preloads_cls.setup_all_via_fits(
-                fit_0=fit_0, fit_1=fit_1
-            )
-            try:
-                self.preloads.check_via_fit(fit=fit_0)
-            except (aa.exc.InversionException, exc.InversionException):
-                pass
-
-        self.preloads.output_info_to_summary(file_path=paths.profile_path)
-
-    def modify_after_fit(
-        self, paths: af.DirectoryPaths, model: af.AbstractPriorModel, result: af.Result
-    ) -> "AnalysisDataset":
-        """
-        Call functions that perform tasks after a model-fit is completed, for example ensuring the figure of merit
-        has not changed from previous estimates and resetting preloads.
-
-        Parameters
-        ----------
-        paths
-            The PyAutoFit paths object which manages all paths, e.g. where the non-linear search outputs are stored,
-            visualization and the pickled objects used by the aggregator output by this function.
-        model
-            The PyAutoFit model object, which includes model components representing the galaxies that are fitted to
-            the imaging data.
-        result
-            The result of the model fit that has just been completed.
-        """
-
-        self.output_or_check_figure_of_merit_sanity(paths=paths, result=result)
-        self.preloads.reset_all()
-
-        return self
-
-    def hyper_image_sky_via_instance_from(
-        self, instance: af.ModelInstance
-    ) -> Optional[HyperImageSky]:
-        """
-        If the model instance contains a `HyperImageSky` attribute, which adds a free parameter to the model that
-        scales the background sky, return this attribute. Otherwise a None is returned.
-
-        Parameters
-        ----------
-        instance
-            An instance of the model that is being fitted to the data by this analysis (whose parameters have been set
-            via a non-linear search).
-
-        Returns
-        -------
-        An instance of the hyper image sky class that scales the sky background.
-        """
-        if hasattr(instance, "hyper_image_sky"):
-            return instance.hyper_image_sky
-
-    def hyper_background_noise_via_instance_from(
-        self, instance: af.ModelInstance
-    ) -> Optional[HyperBackgroundNoise]:
-        """
-        If the model instance contains a `HyperBackgroundNoise` attribute, which adds a free parameter to the model that
-        scales the background noise, return this attribute. Otherwise a None is returned.
-
-        Parameters
-        ----------
-        instance
-            An instance of the model that is being fitted to the data by this analysis (whose parameters have been set
-            via a non-linear search).
-
-        Returns
-        -------
-        An instance of the hyper background noise class that scales the background noise.
-        """
-        if hasattr(instance, "hyper_background_noise"):
-            return instance.hyper_background_noise
-
-    def instance_with_associated_hyper_images_from(
-        self, instance: af.ModelInstance
-    ) -> af.ModelInstance:
-        """
-        Using the model image and galaxy images that were set up as the hyper dataset, associate the galaxy images
-        of that result with the galaxies in this model fit.
-
-        Association is performed based on galaxy names, whereby if the name of a galaxy in this search matches the
-        full-path name of galaxies in the hyper dataset the galaxy image is passed.
-
-        If the galaxy collection has a different name then an association is not made.
-
-        For example, `galaxies.lens` will match with:
-            `galaxies.lens`
-        but not with:
-            `galaxies.source`
-
-        Parameters
-        ----------
-        instance
-        An instance of the model that is being fitted to the data by this analysis (whose parameters have been set
-            via a non-linear search), which has 0 or more galaxies in its tree.
-
-        Returns
-        -------
-        instance
-           The input instance with images associated with galaxies where possible.
-        """
-
-<<<<<<< HEAD
-        # instance = copy.copy(instance)
-
-=======
->>>>>>> c7eef032
-        if self.hyper_galaxy_image_path_dict is not None:
-
-            for galaxy_path, galaxy in instance.path_instance_tuples_for_class(Galaxy):
-                if galaxy_path in self.hyper_galaxy_image_path_dict:
-
-                    galaxy.hyper_model_image = self.hyper_model_image
-
-                    galaxy.hyper_galaxy_image = self.hyper_galaxy_image_path_dict[
-                        galaxy_path
-                    ]
-
-        return instance
-
-    def save_attributes_for_aggregator(self, paths: af.DirectoryPaths):
-        """
-        Before the model-fit via the non-linear search begins, this routine saves attributes of the `Analysis` object
-        to the `pickles` folder such that they can be load after the analysis using PyAutoFit's database and aggregator
-        tools.
-
-        For this analysis the following are output:
-
-        - The dataset's data.
-        - The dataset's noise-map.
-        - The settings associated with the dataset.
-        - The settings associated with the inversion.
-        - The settings associated with the pixelization.
-        - The Cosmology.
-        - The hyper dataset's model image and galaxy images, if used.
-
-        It is common for these attributes to be loaded by many of the template aggregator functions given in the
-        `aggregator` modules. For example, when using the database tools to reperform a fit, this will by default
-        load the dataset, settings and other attributes necessary to perform a fit using the attributes output by
-        this function.
-
-        Parameters
-        ----------
-        paths
-            The PyAutoFit paths object which manages all paths, e.g. where the non-linear search outputs are stored, visualization,
-            and the pickled objects used by the aggregator output by this function.
-        """
-        paths.save_object("data", self.dataset.data)
-        paths.save_object("noise_map", self.dataset.noise_map)
-        paths.save_object("settings_dataset", self.dataset.settings)
-        paths.save_object("settings_inversion", self.settings_inversion)
-        paths.save_object("settings_pixelization", self.settings_pixelization)
-
-        paths.save_object("cosmology", self.cosmology)
-
-        if self.hyper_model_image is not None:
-            paths.save_object("hyper_model_image", self.hyper_model_image)
-
-        if self.hyper_galaxy_image_path_dict is not None:
-            paths.save_object(
-                "hyper_galaxy_image_path_dict", self.hyper_galaxy_image_path_dict
-            )
-
-    def check_and_replace_hyper_images(self, paths: af.DirectoryPaths):
-        """
-        Using a the result of a previous model-fit, a hyper-dataset can be set up which adapts aspects of the model
-        (e.g. the pixelization, regularization scheme) to the properties of the dataset being fitted.
-
-        If the model-fit is being resumed from a previous run, this function checks that the model image and galaxy
-        images used to set up the hyper-dataset are identical to those used previously. If they are not, it replaces
-        them with the previous hyper image. This ensures consistency in the log likelihood function.
-
-        Parameters
-        ----------
-        paths
-            The PyAutoFit paths object which manages all paths, e.g. where the non-linear search outputs are stored,
-            visualization and the pickled objects used by the aggregator output by this function.
-        """
-        try:
-            hyper_model_image = paths.load_object("hyper_model_image")
-
-            if np.max(abs(hyper_model_image - self.hyper_model_image)) > 1e-8:
-
-                logger.info(
-                    "ANALYSIS - Hyper image loaded from pickle different to that set in Analysis class."
-                    "Overwriting hyper images with values loaded from pickles."
-                )
-
-                self.hyper_model_image = hyper_model_image
-
-                hyper_galaxy_image_path_dict = paths.load_object(
-                    "hyper_galaxy_image_path_dict"
-                )
-                self.hyper_galaxy_image_path_dict = hyper_galaxy_image_path_dict
-
-        except (
-            FileNotFoundError,
-            AttributeError,
-            KeyError,
-            ModuleNotFoundError,
-            TypeError,
-        ):
-            pass
-
-    def output_or_check_figure_of_merit_sanity(
-        self, paths: af.DirectoryPaths, result: af.Result
-    ):
-        """
-        Changes to the PyAutoGalaxy source code may inadvertantly change the numerics of how a log likelihood is
-        computed. Equally, one may set off a model-fit that resumes from previous results, but change the settings of
-        the pixelization or inversion in a way that changes the log likelihood function.
-
-        This function performs an optional sanity check, which raises an exception if the log likelihood calculation
-        changes, to ensure a model-fit is not resumed with a different likelihood calculation to the previous run.
-
-        If the model-fit has not been performed before (e.g. it is not a resume) this function outputs
-        the `figure_of_merit` (e.g. the log likelihood) of the maximum log likelihood model at the end of the model-fit.
-
-        If the model-fit is a resume, it loads this `figure_of_merit` and compares it against a new value computed for
-        the resumed run (again using the maximum log likelihood model inferred). If the two likelihoods do not agree
-        and therefore the log likelihood function has changed, an exception is raised and the code execution terminated.
-
-        Parameters
-        ----------
-        paths
-            The PyAutoFit paths object which manages all paths, e.g. where the non-linear search outputs are stored, visualization,
-            and pickled objects used by the database and aggregator.
-        result
-            The result containing the maximum log likelihood fit of the model.
-        """
-        figure_of_merit = result.max_log_likelihood_fit.figure_of_merit
-
-        figure_of_merit_sanity_file = path.join(
-            paths.output_path, "figure_of_merit_sanity.json"
-        )
-
-        if not path.exists(figure_of_merit_sanity_file):
-
-            with open(figure_of_merit_sanity_file, "w+") as f:
-                json.dump(figure_of_merit, f)
-
-        else:
-
-            with open(figure_of_merit_sanity_file) as json_file:
-                figure_of_merit_sanity = json.load(json_file)
-
-            if conf.instance["general"]["test"]["check_figure_of_merit_sanity"]:
-
-                if not np.isclose(figure_of_merit, figure_of_merit_sanity):
-
-                    raise exc.AnalysisException(
-                        "Figure of merit sanity check failed. "
-                        ""
-                        "This means that the existing results of a model fit used a different "
-                        "likelihood function compared to the one implemented now.\n\n"
-                        f"Old Figure of Merit = {figure_of_merit_sanity}\n"
-                        f"New Figure of Merit = {figure_of_merit}"
-                    )
-
-    @property
-    def fit_func(self):
-        raise NotImplementedError
+import copy
+import json
+import logging
+import numpy as np
+from typing import Optional, Union
+from os import path
+import os
+
+from autoconf import conf
+import autofit as af
+import autoarray as aa
+
+from autogalaxy import exc
+from autogalaxy.analysis.maker import FitMaker
+from autogalaxy.analysis.preloads import Preloads
+from autogalaxy.cosmology.lensing import LensingCosmology
+from autogalaxy.cosmology.wrap import Planck15
+from autogalaxy.hyper.hyper_data import HyperImageSky
+from autogalaxy.hyper.hyper_data import HyperBackgroundNoise
+from autogalaxy.galaxy.galaxy import Galaxy
+from autogalaxy.plane.plane import Plane
+from autogalaxy.analysis.result import ResultDataset
+
+logger = logging.getLogger(__name__)
+
+logger.setLevel(level="INFO")
+
+
+class Analysis(af.Analysis):
+    def __init__(self, cosmology: LensingCosmology = Planck15):
+        """
+        Analysis classes are used by PyAutoFit to fit a model to a dataset via a non-linear search.
+
+        This abstract Analysis class for all model-fits which fit galaxies (or objects containing galaxies like a
+        plane), but does not perform a model-fit by itself (and is therefore only inherited from).
+
+        This class stores the Cosmology used for the analysis and hyper datasets used for certain model classes.
+
+        Parameters
+        ----------
+        cosmology
+            The AstroPy Cosmology assumed for this analysis.
+        """
+        self.cosmology = cosmology
+
+    def plane_via_instance_from(self, instance: af.ModelInstance) -> Plane:
+        """
+        Create a `Plane` from the galaxies contained in a model instance.
+
+        Parameters
+        ----------
+        instance
+            An instance of the model that is fitted to the data by this analysis (whose parameters may have been set
+            via a non-linear search).
+
+        Returns
+        -------
+        An instance of the Plane class that is used to then fit the dataset.
+        """
+        if hasattr(instance, "clumps"):
+            return Plane(galaxies=instance.galaxies + instance.clumps)
+        return Plane(galaxies=instance.galaxies)
+
+
+class AnalysisDataset(Analysis):
+    def __init__(
+        self,
+        dataset: Union[aa.Imaging, aa.Interferometer],
+        hyper_dataset_result: ResultDataset = None,
+        cosmology: LensingCosmology = Planck15(),
+        settings_pixelization: aa.SettingsPixelization = None,
+        settings_inversion: aa.SettingsInversion = None,
+    ):
+        """
+        Abstract Analysis class for all model-fits which fit galaxies (or objects containing galaxies like a plane)
+        to a dataset, like imaging or interferometer data.
+
+        This class stores the settings used to perform the model-fit for certain components of the model (e.g. a
+        pixelization or inversion), the Cosmology used for the analysis and hyper datasets used for certain model
+        classes.
+
+        Parameters
+        ----------
+        dataset
+            The dataset that is the model is fitted too.
+        hyper_dataset_result
+            The hyper-model image and hyper galaxies images of a previous result in a model-fitting pipeline, which are
+            used by certain classes for adapting the analysis to the properties of the dataset.
+        cosmology
+            The Cosmology assumed for this analysis.
+        settings_pixelization
+            settings controlling how a pixelization is fitted during the model-fit, for example if a border is used
+            when creating the pixelization.
+        settings_inversion
+            Settings controlling how an inversion is fitted during the model-fit, for example which linear algebra
+            formalism is used.
+        """
+        super().__init__(cosmology=cosmology)
+
+        self.dataset = dataset
+        self.hyper_dataset_result = hyper_dataset_result
+
+        if self.hyper_dataset_result is not None:
+
+            self.set_hyper_dataset(result=self.hyper_dataset_result)
+
+        else:
+
+            self.hyper_galaxy_image_path_dict = None
+            self.hyper_model_image = None
+
+        self.settings_pixelization = settings_pixelization or aa.SettingsPixelization()
+        self.settings_inversion = settings_inversion or aa.SettingsInversion()
+
+        self.preloads = self.preloads_cls()
+
+    def set_hyper_dataset(self, result: ResultDataset) -> None:
+        """
+        Using a the result of a previous model-fit, set the hyper-dataset for this analysis. This is used to adapt
+        aspects of the model (e.g. the pixelization, regularization scheme) to the properties of the dataset being
+        fitted.
+
+        This passes the hyper model image and hyper galaxy images of the previous fit. These represent where different
+        galaxies in the dataset are located and thus allows the fit to adapt different aspects of the model to different
+        galaxies in the data.
+
+        Parameters
+        ----------
+        result
+            The result of a previous model-fit which contains the model image and model galaxy images of a fit to
+            the dataset, which set up the hyper dataset. These are used by certain classes for adapting the analysis
+            to the properties of the dataset.
+        """
+        hyper_galaxy_image_path_dict = result.hyper_galaxy_image_path_dict
+        hyper_model_image = result.hyper_model_image
+
+        self.hyper_galaxy_image_path_dict = hyper_galaxy_image_path_dict
+        self.hyper_model_image = hyper_model_image
+
+    @property
+    def preloads_cls(self):
+        return Preloads
+
+    @property
+    def fit_maker_cls(self):
+        return FitMaker
+
+    def set_preloads(self, paths: af.DirectoryPaths, model: af.Collection):
+        """
+        It is common for the model to have components whose parameters are all fixed, and thus the way that component
+        fits the data does not change. For example, if all parameter associated with the light profiles of galaxies
+        in the model are fixed, the image generated from these galaxies will not change irrespective of the model
+        parameters chosen by the non-linear search.
+
+        Preloading exploits this to speed up the log likelihood function, by inspecting the model and storing in memory
+        quantities that do not change. For the example above, the image of all galaxies would be stored in memory and
+        to perform every fit in the `log_likelihood_funtion`.
+
+        This function sets up all preload quantities, which are described fully in the `preloads` modules. This
+        occurs directly before the non-linear search begins, to ensure the model parameterization is fixed.
+
+        Parameters
+        ----------
+        paths
+            The PyAutoFit paths object which manages all paths, e.g. where the non-linear search outputs are stored,
+            visualization and the pickled objects used by the aggregator output by this function.
+        model
+            The PyAutoFit model object, which includes model components representing the galaxies that are fitted to
+            the imaging data.
+        """
+
+        logger.info(
+            "PRELOADS - Setting up preloads, may take a few minutes for fits using an inversion."
+        )
+
+        os.makedirs(paths.profile_path, exist_ok=True)
+
+        fit_maker = self.fit_maker_cls(model=model, fit_func=self.fit_func)
+
+        fit_0 = fit_maker.fit_via_model_from(unit_value=0.45)
+        fit_1 = fit_maker.fit_via_model_from(unit_value=0.55)
+
+        if fit_0 is None or fit_1 is None:
+            self.preloads = self.preloads_cls(failed=True)
+        else:
+            self.preloads = self.preloads_cls.setup_all_via_fits(
+                fit_0=fit_0, fit_1=fit_1
+            )
+            try:
+                self.preloads.check_via_fit(fit=fit_0)
+            except (aa.exc.InversionException, exc.InversionException):
+                pass
+
+        self.preloads.output_info_to_summary(file_path=paths.profile_path)
+
+    def modify_after_fit(
+        self, paths: af.DirectoryPaths, model: af.AbstractPriorModel, result: af.Result
+    ) -> "AnalysisDataset":
+        """
+        Call functions that perform tasks after a model-fit is completed, for example ensuring the figure of merit
+        has not changed from previous estimates and resetting preloads.
+
+        Parameters
+        ----------
+        paths
+            The PyAutoFit paths object which manages all paths, e.g. where the non-linear search outputs are stored,
+            visualization and the pickled objects used by the aggregator output by this function.
+        model
+            The PyAutoFit model object, which includes model components representing the galaxies that are fitted to
+            the imaging data.
+        result
+            The result of the model fit that has just been completed.
+        """
+
+        self.output_or_check_figure_of_merit_sanity(paths=paths, result=result)
+        self.preloads.reset_all()
+
+        return self
+
+    def hyper_image_sky_via_instance_from(
+        self, instance: af.ModelInstance
+    ) -> Optional[HyperImageSky]:
+        """
+        If the model instance contains a `HyperImageSky` attribute, which adds a free parameter to the model that
+        scales the background sky, return this attribute. Otherwise a None is returned.
+
+        Parameters
+        ----------
+        instance
+            An instance of the model that is being fitted to the data by this analysis (whose parameters have been set
+            via a non-linear search).
+
+        Returns
+        -------
+        An instance of the hyper image sky class that scales the sky background.
+        """
+        if hasattr(instance, "hyper_image_sky"):
+            return instance.hyper_image_sky
+
+    def hyper_background_noise_via_instance_from(
+        self, instance: af.ModelInstance
+    ) -> Optional[HyperBackgroundNoise]:
+        """
+        If the model instance contains a `HyperBackgroundNoise` attribute, which adds a free parameter to the model that
+        scales the background noise, return this attribute. Otherwise a None is returned.
+
+        Parameters
+        ----------
+        instance
+            An instance of the model that is being fitted to the data by this analysis (whose parameters have been set
+            via a non-linear search).
+
+        Returns
+        -------
+        An instance of the hyper background noise class that scales the background noise.
+        """
+        if hasattr(instance, "hyper_background_noise"):
+            return instance.hyper_background_noise
+
+    def instance_with_associated_hyper_images_from(
+        self, instance: af.ModelInstance
+    ) -> af.ModelInstance:
+        """
+        Using the model image and galaxy images that were set up as the hyper dataset, associate the galaxy images
+        of that result with the galaxies in this model fit.
+
+        Association is performed based on galaxy names, whereby if the name of a galaxy in this search matches the
+        full-path name of galaxies in the hyper dataset the galaxy image is passed.
+
+        If the galaxy collection has a different name then an association is not made.
+
+        For example, `galaxies.lens` will match with:
+            `galaxies.lens`
+        but not with:
+            `galaxies.source`
+
+        Parameters
+        ----------
+        instance
+        An instance of the model that is being fitted to the data by this analysis (whose parameters have been set
+            via a non-linear search), which has 0 or more galaxies in its tree.
+
+        Returns
+        -------
+        instance
+           The input instance with images associated with galaxies where possible.
+        """
+
+        if self.hyper_galaxy_image_path_dict is not None:
+
+            for galaxy_path, galaxy in instance.path_instance_tuples_for_class(Galaxy):
+                if galaxy_path in self.hyper_galaxy_image_path_dict:
+
+                    galaxy.hyper_model_image = self.hyper_model_image
+
+                    galaxy.hyper_galaxy_image = self.hyper_galaxy_image_path_dict[
+                        galaxy_path
+                    ]
+
+        return instance
+
+    def save_attributes_for_aggregator(self, paths: af.DirectoryPaths):
+        """
+        Before the model-fit via the non-linear search begins, this routine saves attributes of the `Analysis` object
+        to the `pickles` folder such that they can be load after the analysis using PyAutoFit's database and aggregator
+        tools.
+
+        For this analysis the following are output:
+
+        - The dataset's data.
+        - The dataset's noise-map.
+        - The settings associated with the dataset.
+        - The settings associated with the inversion.
+        - The settings associated with the pixelization.
+        - The Cosmology.
+        - The hyper dataset's model image and galaxy images, if used.
+
+        It is common for these attributes to be loaded by many of the template aggregator functions given in the
+        `aggregator` modules. For example, when using the database tools to reperform a fit, this will by default
+        load the dataset, settings and other attributes necessary to perform a fit using the attributes output by
+        this function.
+
+        Parameters
+        ----------
+        paths
+            The PyAutoFit paths object which manages all paths, e.g. where the non-linear search outputs are stored, visualization,
+            and the pickled objects used by the aggregator output by this function.
+        """
+        paths.save_object("data", self.dataset.data)
+        paths.save_object("noise_map", self.dataset.noise_map)
+        paths.save_object("settings_dataset", self.dataset.settings)
+        paths.save_object("settings_inversion", self.settings_inversion)
+        paths.save_object("settings_pixelization", self.settings_pixelization)
+
+        paths.save_object("cosmology", self.cosmology)
+
+        if self.hyper_model_image is not None:
+            paths.save_object("hyper_model_image", self.hyper_model_image)
+
+        if self.hyper_galaxy_image_path_dict is not None:
+            paths.save_object(
+                "hyper_galaxy_image_path_dict", self.hyper_galaxy_image_path_dict
+            )
+
+    def check_and_replace_hyper_images(self, paths: af.DirectoryPaths):
+        """
+        Using a the result of a previous model-fit, a hyper-dataset can be set up which adapts aspects of the model
+        (e.g. the pixelization, regularization scheme) to the properties of the dataset being fitted.
+
+        If the model-fit is being resumed from a previous run, this function checks that the model image and galaxy
+        images used to set up the hyper-dataset are identical to those used previously. If they are not, it replaces
+        them with the previous hyper image. This ensures consistency in the log likelihood function.
+
+        Parameters
+        ----------
+        paths
+            The PyAutoFit paths object which manages all paths, e.g. where the non-linear search outputs are stored,
+            visualization and the pickled objects used by the aggregator output by this function.
+        """
+        try:
+            hyper_model_image = paths.load_object("hyper_model_image")
+
+            if np.max(abs(hyper_model_image - self.hyper_model_image)) > 1e-8:
+
+                logger.info(
+                    "ANALYSIS - Hyper image loaded from pickle different to that set in Analysis class."
+                    "Overwriting hyper images with values loaded from pickles."
+                )
+
+                self.hyper_model_image = hyper_model_image
+
+                hyper_galaxy_image_path_dict = paths.load_object(
+                    "hyper_galaxy_image_path_dict"
+                )
+                self.hyper_galaxy_image_path_dict = hyper_galaxy_image_path_dict
+
+        except (
+            FileNotFoundError,
+            AttributeError,
+            KeyError,
+            ModuleNotFoundError,
+            TypeError,
+        ):
+            pass
+
+    def output_or_check_figure_of_merit_sanity(
+        self, paths: af.DirectoryPaths, result: af.Result
+    ):
+        """
+        Changes to the PyAutoGalaxy source code may inadvertantly change the numerics of how a log likelihood is
+        computed. Equally, one may set off a model-fit that resumes from previous results, but change the settings of
+        the pixelization or inversion in a way that changes the log likelihood function.
+
+        This function performs an optional sanity check, which raises an exception if the log likelihood calculation
+        changes, to ensure a model-fit is not resumed with a different likelihood calculation to the previous run.
+
+        If the model-fit has not been performed before (e.g. it is not a resume) this function outputs
+        the `figure_of_merit` (e.g. the log likelihood) of the maximum log likelihood model at the end of the model-fit.
+
+        If the model-fit is a resume, it loads this `figure_of_merit` and compares it against a new value computed for
+        the resumed run (again using the maximum log likelihood model inferred). If the two likelihoods do not agree
+        and therefore the log likelihood function has changed, an exception is raised and the code execution terminated.
+
+        Parameters
+        ----------
+        paths
+            The PyAutoFit paths object which manages all paths, e.g. where the non-linear search outputs are stored, visualization,
+            and pickled objects used by the database and aggregator.
+        result
+            The result containing the maximum log likelihood fit of the model.
+        """
+        figure_of_merit = result.max_log_likelihood_fit.figure_of_merit
+
+        figure_of_merit_sanity_file = path.join(
+            paths.output_path, "figure_of_merit_sanity.json"
+        )
+
+        if not path.exists(figure_of_merit_sanity_file):
+
+            with open(figure_of_merit_sanity_file, "w+") as f:
+                json.dump(figure_of_merit, f)
+
+        else:
+
+            with open(figure_of_merit_sanity_file) as json_file:
+                figure_of_merit_sanity = json.load(json_file)
+
+            if conf.instance["general"]["test"]["check_figure_of_merit_sanity"]:
+
+                if not np.isclose(figure_of_merit, figure_of_merit_sanity):
+
+                    raise exc.AnalysisException(
+                        "Figure of merit sanity check failed. "
+                        ""
+                        "This means that the existing results of a model fit used a different "
+                        "likelihood function compared to the one implemented now.\n\n"
+                        f"Old Figure of Merit = {figure_of_merit_sanity}\n"
+                        f"New Figure of Merit = {figure_of_merit}"
+                    )
+
+    @property
+    def fit_func(self):
+        raise NotImplementedError