import inspect
import typing

import numpy as np
from astropy import cosmology as cosmo
from astropy import units
from autoarray import decorator_util
from autoarray.structures import arrays, grids
from autogalaxy import exc
from autogalaxy.profiles import mass_profiles as mp
from autogalaxy.util import cosmology_util
from colossus.cosmology import cosmology as col_cosmology
from colossus.halo.concentration import concentration as col_concentration
from numba import cfunc
from numba.types import intc, CPointer, float64

<<<<<<< HEAD
# # from pyquad import quad_grid
=======
# from pyquad import quad_grid
>>>>>>> efa8f096
from scipy import LowLevelCallable
from scipy import special
from scipy.integrate import quad
from scipy.optimize import fsolve
from autogalaxy.profiles.mass_profiles.mass_profiles import MassProfileMGE


def jit_integrand(integrand_function):

    jitted_function = decorator_util.jit(nopython=True, cache=True)(integrand_function)
    no_args = len(inspect.getfullargspec(integrand_function).args)

    wrapped = None

    if no_args == 4:
        # noinspection PyUnusedLocal
        def wrapped(n, xx):
            return jitted_function(xx[0], xx[1], xx[2], xx[3])

    elif no_args == 5:
        # noinspection PyUnusedLocal
        def wrapped(n, xx):
            return jitted_function(xx[0], xx[1], xx[2], xx[3], xx[4])

    elif no_args == 6:
        # noinspection PyUnusedLocal
        def wrapped(n, xx):
            return jitted_function(xx[0], xx[1], xx[2], xx[3], xx[4], xx[5])

    elif no_args == 7:
        # noinspection PyUnusedLocal
        def wrapped(n, xx):
            return jitted_function(xx[0], xx[1], xx[2], xx[3], xx[4], xx[5], xx[6])

    elif no_args == 8:
        # noinspection PyUnusedLocal
        def wrapped(n, xx):
            return jitted_function(
                xx[0], xx[1], xx[2], xx[3], xx[4], xx[5], xx[6], xx[7]
            )

    elif no_args == 9:
        # noinspection PyUnusedLocal
        def wrapped(n, xx):
            return jitted_function(
                xx[0], xx[1], xx[2], xx[3], xx[4], xx[5], xx[6], xx[7], xx[8]
            )

    elif no_args == 10:
        # noinspection PyUnusedLocal
        def wrapped(n, xx):
            return jitted_function(
                xx[0], xx[1], xx[2], xx[3], xx[4], xx[5], xx[6], xx[7], xx[8], xx[9]
            )

    elif no_args == 11:
        # noinspection PyUnusedLocal
        def wrapped(n, xx):
            return jitted_function(
                xx[0],
                xx[1],
                xx[2],
                xx[3],
                xx[4],
                xx[5],
                xx[6],
                xx[7],
                xx[8],
                xx[9],
                xx[10],
            )

    cf = cfunc(float64(intc, CPointer(float64)))

    return LowLevelCallable(cf(wrapped).ctypes)


class DarkProfile:

    pass


# noinspection PyAbstractClass
class AbstractEllipticalGeneralizedNFW(
    mp.EllipticalMassProfile, mp.MassProfile, DarkProfile, MassProfileMGE
):
    epsrel = 1.49e-5

    def __init__(
        self,
        centre: typing.Tuple[float, float] = (0.0, 0.0),
        elliptical_comps: typing.Tuple[float, float] = (0.0, 0.0),
        kappa_s: float = 0.05,
        inner_slope: float = 1.0,
        scale_radius: float = 1.0,
    ):
        """
        The elliptical NFW profiles, used to fit the dark matter halo of the lens.

        Parameters
        ----------
        centre: (float, float)
            The (y,x) arc-second coordinates of the profile centre.
        elliptical_comps : (float, float)
            The first and second ellipticity components of the elliptical coordinate system, where
            fac = (1 - axis_ratio) / (1 + axis_ratio), ellip_y = fac * sin(2*phi) and ellip_x = fac * cos(2*phi).
        kappa_s : float
            The overall normalization of the dark matter halo \
            (kappa_s = (rho_s * scale_radius)/lensing_critical_density)
        inner_slope : float
            The inner slope of the dark matter halo
        scale_radius : float
            The arc-second radius where the average density within this radius is 200 times the critical density of \
            the Universe..
        """

        super(AbstractEllipticalGeneralizedNFW, self).__init__(
            centre=centre, elliptical_comps=elliptical_comps
        )
        super(mp.MassProfile, self).__init__()
        super(MassProfileMGE, self).__init__()

        self.kappa_s = kappa_s
        self.scale_radius = scale_radius
        self.inner_slope = inner_slope

    def tabulate_integral(self, grid, tabulate_bins):
        """Tabulate an integral over the convergence of deflection potential of a mass profile. This is used in \
        the GeneralizedNFW profile classes to speed up the integration procedure.

        Parameters
        -----------
        grid : aa.Grid
            The grid of (y,x) arc-second coordinates the potential / deflection_stacks are computed on.
        tabulate_bins : int
            The number of bins to tabulate the inner integral of this profile.
        """
        eta_min = 1.0e-4
        eta_max = 1.05 * np.max(self.grid_to_elliptical_radii(grid))

        minimum_log_eta = np.log10(eta_min)
        maximum_log_eta = np.log10(eta_max)
        bin_size = (maximum_log_eta - minimum_log_eta) / (tabulate_bins - 1)

        return eta_min, eta_max, minimum_log_eta, maximum_log_eta, bin_size

    @grids.grid_like_to_structure
    @grids.transform
    @grids.relocate_to_radial_minimum
    def convergence_from_grid(self, grid):
        """Calculate the projected convergence at a given set of arc-second gridded coordinates.

        Parameters
        ----------
        grid : aa.Grid
            The grid of (y,x) arc-second coordinates the convergence is computed on.

        """

        grid_eta = self.grid_to_elliptical_radii(grid=grid)

        return self.convergence_func(grid_radius=grid_eta)

    @grids.grid_like_to_structure
    @grids.transform
    @grids.relocate_to_radial_minimum
    def convergence_from_grid_via_gaussians(self, grid):
        """Calculate the projected convergence at a given set of arc-second gridded coordinates.

        Parameters
        ----------
        grid : aa.Grid
            The grid of (y,x) arc-second coordinates the convergence is computed on.

        """

        elliptical_radii = self.grid_to_elliptical_radii(grid)

        return self._convergence_from_grid_via_gaussians(grid_radii=elliptical_radii)

    @property
    def ellipticity_rescale(self):
        return 1.0 - ((1.0 - self.axis_ratio) / 2.0)

    def coord_func_f(self, grid_radius):
        if isinstance(grid_radius, np.ndarray):
            return self.coord_func_f_jit(
                grid_radius=grid_radius,
                f=np.ones(shape=grid_radius.shape[0], dtype="complex64"),
            )
        else:
            return self.coord_func_f_float_jit(grid_radius=grid_radius)

    @staticmethod
    @decorator_util.jit()
    def coord_func_f_jit(grid_radius, f):

        for index in range(f.shape[0]):

            if np.real(grid_radius[index]) > 1.0:
                f[index] = (
                    1.0 / np.sqrt(np.square(grid_radius[index]) - 1.0)
                ) * np.arccos(np.divide(1.0, grid_radius[index]))
            elif np.real(grid_radius[index]) < 1.0:
                f[index] = (
                    1.0 / np.sqrt(1.0 - np.square(grid_radius[index]))
                ) * np.arccosh(np.divide(1.0, grid_radius[index]))

        return f

    @staticmethod
    @decorator_util.jit()
    def coord_func_f_float_jit(grid_radius):

        if np.real(grid_radius) > 1.0:
            return (1.0 / np.sqrt(np.square(grid_radius) - 1.0)) * np.arccos(
                np.divide(1.0, grid_radius)
            )
        elif np.real(grid_radius) < 1.0:
            return (1.0 / np.sqrt(1.0 - np.square(grid_radius))) * np.arccosh(
                np.divide(1.0, grid_radius)
            )
        else:
            return 1.0

    def coord_func_g(self, grid_radius):
        f_r = self.coord_func_f(grid_radius=grid_radius)

        if isinstance(grid_radius, np.ndarray):
            return self.coord_func_g_jit(
                grid_radius=grid_radius,
                f_r=f_r,
                g=np.zeros(shape=grid_radius.shape[0], dtype="complex64"),
            )
        else:
            return self.coord_func_g_float_jit(grid_radius=grid_radius, f_r=f_r)

    @staticmethod
    @decorator_util.jit()
    def coord_func_g_jit(grid_radius, f_r, g):

        for index in range(f_r.shape[0]):
            if np.real(grid_radius[index]) > 1.0:
                g[index] = (1.0 - f_r[index]) / (np.square(grid_radius[index]) - 1.0)
            elif np.real(grid_radius[index]) < 1.0:
                g[index] = (f_r[index] - 1.0) / (1.0 - np.square(grid_radius[index]))
            else:
                g[index] = 1.0 / 3.0

        return g

    @staticmethod
    @decorator_util.jit()
    def coord_func_g_float_jit(grid_radius, f_r):

        if np.real(grid_radius) > 1.0:
            return (1.0 - f_r) / (np.square(grid_radius) - 1.0)
        elif np.real(grid_radius) < 1.0:
            return (f_r - 1.0) / (1.0 - np.square(grid_radius))
        else:
            return 1.0 / 3.0

    def coord_func_h(self, grid_radius):
        return np.log(grid_radius / 2.0) + self.coord_func_f(grid_radius=grid_radius)

    def rho_at_scale_radius_solar_mass_per_kpc3(
        self, redshift_object, redshift_source, cosmology=cosmo.Planck15
    ):
        """The Cosmic average density is defined at the redshift of the profile."""

        critical_surface_density = cosmology_util.critical_surface_density_between_redshifts_solar_mass_per_kpc2_from(
            redshift_0=redshift_object, redshift_1=redshift_source, cosmology=cosmology
        )

        kpc_per_arcsec = cosmology_util.kpc_per_arcsec_from(
            redshift=redshift_object, cosmology=cosmology
        )

        return (
            self.kappa_s
            * critical_surface_density
            / (self.scale_radius * kpc_per_arcsec)
        )

    def delta_concentration(
        self,
        redshift_object,
        redshift_source,
        redshift_of_cosmic_average_density="profile",
        cosmology=cosmo.Planck15,
    ):

        if redshift_of_cosmic_average_density == "profile":
            redshift_calc = redshift_object
        elif redshift_of_cosmic_average_density == "local":
            redshift_calc = 0.0
        else:
            raise exc.UnitsException(
                "The redshift of the cosmic average density haas been specified as an invalid "
                "string. Must be {local, profile}"
            )

        cosmic_average_density = (
            cosmology_util.cosmic_average_density_solar_mass_per_kpc3_from(
                redshift=redshift_calc, cosmology=cosmology
            )
        )

        rho_scale_radius = self.rho_at_scale_radius_solar_mass_per_kpc3(
            redshift_object=redshift_object,
            redshift_source=redshift_source,
            cosmology=cosmology,
        )

        return rho_scale_radius / cosmic_average_density

    def concentration(
        self,
        redshift_profile,
        redshift_source,
        redshift_of_cosmic_average_density="profile",
        cosmology=cosmo.Planck15,
    ):

        delta_concentration = self.delta_concentration(
            redshift_object=redshift_profile,
            redshift_source=redshift_source,
            redshift_of_cosmic_average_density=redshift_of_cosmic_average_density,
            cosmology=cosmology,
        )

        return fsolve(
            func=self.concentration_func, x0=10.0, args=(delta_concentration,)
        )[0]

    @staticmethod
    def concentration_func(concentration, delta_concentration):
        return (
            200.0
            / 3.0
            * (
                concentration
                * concentration
                * concentration
                / (np.log(1 + concentration) - concentration / (1 + concentration))
            )
            - delta_concentration
        )

    def radius_at_200(
        self,
        redshift_object,
        redshift_source,
        redshift_of_cosmic_average_density="profile",
        cosmology=cosmo.Planck15,
    ):

        concentration = self.concentration(
            redshift_profile=redshift_object,
            redshift_source=redshift_source,
            redshift_of_cosmic_average_density=redshift_of_cosmic_average_density,
            cosmology=cosmology,
        )

        return concentration * self.scale_radius

    def mass_at_200_solar_masses(
        self,
        redshift_object,
        redshift_source,
        redshift_of_cosmic_average_density="profile",
        cosmology=cosmo.Planck15,
    ):

        if redshift_of_cosmic_average_density == "profile":
            redshift_calc = redshift_object
        elif redshift_of_cosmic_average_density == "local":
            redshift_calc = 0.0
        else:
            raise exc.UnitsException(
                "The redshift of the cosmic average density haas been specified as an invalid "
                "string. Must be {local, profile}"
            )

        cosmic_average_density = (
            cosmology_util.cosmic_average_density_solar_mass_per_kpc3_from(
                redshift=redshift_calc, cosmology=cosmology
            )
        )

        radius_at_200 = self.radius_at_200(
            redshift_object=redshift_object,
            redshift_source=redshift_source,
            redshift_of_cosmic_average_density=redshift_of_cosmic_average_density,
            cosmology=cosmology,
        )

        kpc_per_arcsec = cosmology_util.kpc_per_arcsec_from(
            redshift=redshift_object, cosmology=cosmology
        )

        radius_at_200_kpc = radius_at_200 * kpc_per_arcsec

        return (
            200.0
            * ((4.0 / 3.0) * np.pi)
            * cosmic_average_density
            * (radius_at_200_kpc ** 3.0)
        )

    def decompose_convergence_into_gaussians(self):

        rho_at_scale_radius = (
            self.kappa_s / self.scale_radius
        )  # density parameter of 3D gNFW

        radii_min = self.scale_radius / 2000.0
        radii_max = self.scale_radius * 30.0

        def gnfw_3d(r):
            x = r / self.scale_radius
            return (
                rho_at_scale_radius
                * x ** (-self.inner_slope)
                * (1.0 + x) ** (self.inner_slope - 3.0)
            )

        amps, sigmas = self._decompose_convergence_into_gaussians(
            func=gnfw_3d, radii_min=radii_min, radii_max=radii_max
        )
        amps *= np.sqrt(2.0 * np.pi) * sigmas
        return amps, sigmas


class EllipticalGeneralizedNFW(AbstractEllipticalGeneralizedNFW):
    @grids.grid_like_to_structure
    @grids.transform
    @grids.relocate_to_radial_minimum
    def potential_from_grid(self, grid, tabulate_bins=1000):
        """
        Calculate the potential at a given set of arc-second gridded coordinates.

        Parameters
        ----------
        grid : aa.Grid
            The grid of (y,x) arc-second coordinates the deflection angles are computed on.
        tabulate_bins : int
            The number of bins to tabulate the inner integral of this profile.

        """

        @jit_integrand
        def deflection_integrand(x, kappa_radius, scale_radius, inner_slope):
            return (x + kappa_radius / scale_radius) ** (inner_slope - 3) * (
                (1 - np.sqrt(1 - x ** 2)) / x
            )

        (
            eta_min,
            eta_max,
            minimum_log_eta,
            maximum_log_eta,
            bin_size,
        ) = self.tabulate_integral(grid, tabulate_bins)

        potential_grid = np.zeros(grid.shape[0])

        deflection_integral = np.zeros((tabulate_bins,))

        for i in range(tabulate_bins):
            eta = 10.0 ** (minimum_log_eta + (i - 1) * bin_size)

            integral = quad(
                deflection_integrand,
                a=0.0,
                b=1.0,
                args=(eta, self.scale_radius, self.inner_slope),
                epsrel=EllipticalGeneralizedNFW.epsrel,
            )[0]

            deflection_integral[i] = (
                (eta / self.scale_radius) ** (2 - self.inner_slope)
            ) * (
                (1.0 / (3 - self.inner_slope))
                * special.hyp2f1(
                    3 - self.inner_slope,
                    3 - self.inner_slope,
                    4 - self.inner_slope,
                    -(eta / self.scale_radius),
                )
                + integral
            )

        for i in range(grid.shape[0]):

            potential_grid[i] = (2.0 * self.kappa_s * self.axis_ratio) * quad(
                self.potential_func,
                a=0.0,
                b=1.0,
                args=(
                    grid[i, 0],
                    grid[i, 1],
                    self.axis_ratio,
                    minimum_log_eta,
                    maximum_log_eta,
                    tabulate_bins,
                    deflection_integral,
                ),
                epsrel=EllipticalGeneralizedNFW.epsrel,
            )[0]

        return potential_grid

    @grids.grid_like_to_structure
    @grids.transform
    @grids.relocate_to_radial_minimum
    def deflections_from_grid(self, grid):

        return self._deflections_from_grid_via_gaussians(
            grid=grid, sigmas_factor=self.axis_ratio
        )

    @grids.grid_like_to_structure
    @grids.transform
    @grids.relocate_to_radial_minimum
    def deflections_from_grid_via_integrator(self, grid, tabulate_bins=1000):
        """
        Calculate the deflection angles at a given set of arc-second gridded coordinates.

        Parameters
        ----------
        grid : aa.Grid
            The grid of (y,x) arc-second coordinates the deflection angles are computed on.
        tabulate_bins : int
            The number of bins to tabulate the inner integral of this profile.

        """

        @jit_integrand
        def surface_density_integrand(x, kappa_radius, scale_radius, inner_slope):
            return (
                (3 - inner_slope)
                * (x + kappa_radius / scale_radius) ** (inner_slope - 4)
                * (1 - np.sqrt(1 - x * x))
            )

        def calculate_deflection_component(npow, yx_index):

            deflection_grid = np.zeros(grid.shape[0])

            for i in range(grid.shape[0]):

                deflection_grid[i] = (
                    2.0
                    * self.kappa_s
                    * self.axis_ratio
                    * grid[i, yx_index]
                    * quad(
                        self.deflection_func,
                        a=0.0,
                        b=1.0,
                        args=(
                            grid[i, 0],
                            grid[i, 1],
                            npow,
                            self.axis_ratio,
                            minimum_log_eta,
                            maximum_log_eta,
                            tabulate_bins,
                            surface_density_integral,
                        ),
                        epsrel=EllipticalGeneralizedNFW.epsrel,
                    )[0]
                )

                return deflection_grid

        (
            eta_min,
            eta_max,
            minimum_log_eta,
            maximum_log_eta,
            bin_size,
        ) = self.tabulate_integral(grid, tabulate_bins)

        surface_density_integral = np.zeros((tabulate_bins,))

        for i in range(tabulate_bins):
            eta = 10.0 ** (minimum_log_eta + (i - 1) * bin_size)

            integral = quad(
                surface_density_integrand,
                a=0.0,
                b=1.0,
                args=(eta, self.scale_radius, self.inner_slope),
                epsrel=EllipticalGeneralizedNFW.epsrel,
            )[0]

            surface_density_integral[i] = (
                (eta / self.scale_radius) ** (1 - self.inner_slope)
            ) * (((1 + eta / self.scale_radius) ** (self.inner_slope - 3)) + integral)

        deflection_y = calculate_deflection_component(npow=1.0, yx_index=0)
        deflection_x = calculate_deflection_component(npow=0.0, yx_index=1)

        return self.rotate_grid_from_profile(
            np.multiply(1.0, np.vstack((deflection_y, deflection_x)).T)
        )

    def convergence_func(self, grid_radius):
        def integral_y(y, eta):
            return (y + eta) ** (self.inner_slope - 4) * (1 - np.sqrt(1 - y ** 2))

        grid_radius = (1.0 / self.scale_radius) * grid_radius

        for index in range(grid_radius.shape[0]):

            integral_y_value = quad(
                integral_y,
                a=0.0,
                b=1.0,
                args=grid_radius[index],
                epsrel=EllipticalGeneralizedNFW.epsrel,
            )[0]

            grid_radius[index] = (
                2.0
                * self.kappa_s
                * (grid_radius[index] ** (1 - self.inner_slope))
                * (
                    (1 + grid_radius[index]) ** (self.inner_slope - 3)
                    + ((3 - self.inner_slope) * integral_y_value)
                )
            )

        return grid_radius

    @staticmethod
    def potential_func(
        u,
        y,
        x,
        axis_ratio,
        minimum_log_eta,
        maximum_log_eta,
        tabulate_bins,
        potential_integral,
    ):
        eta_u = np.sqrt((u * ((x ** 2) + (y ** 2 / (1 - (1 - axis_ratio ** 2) * u)))))
        bin_size = (maximum_log_eta - minimum_log_eta) / (tabulate_bins - 1)
        i = 1 + int((np.log10(eta_u) - minimum_log_eta) / bin_size)
        r1 = 10.0 ** (minimum_log_eta + (i - 1) * bin_size)
        r2 = r1 * 10.0 ** bin_size
        phi = potential_integral[i] + (
            potential_integral[i + 1] - potential_integral[i]
        ) * (eta_u - r1) / (r2 - r1)
        return eta_u * (phi / u) / (1.0 - (1.0 - axis_ratio ** 2) * u) ** 0.5

    @staticmethod
    def deflection_func(
        u,
        y,
        x,
        npow,
        axis_ratio,
        minimum_log_eta,
        maximum_log_eta,
        tabulate_bins,
        surface_density_integral,
    ):

        eta_u = np.sqrt((u * ((x ** 2) + (y ** 2 / (1 - (1 - axis_ratio ** 2) * u)))))
        bin_size = (maximum_log_eta - minimum_log_eta) / (tabulate_bins - 1)
        i = 1 + int((np.log10(eta_u) - minimum_log_eta) / bin_size)
        r1 = 10.0 ** (minimum_log_eta + (i - 1) * bin_size)
        r2 = r1 * 10.0 ** bin_size
        kap = surface_density_integral[i] + (
            surface_density_integral[i + 1] - surface_density_integral[i]
        ) * (eta_u - r1) / (r2 - r1)
        return kap / (1.0 - (1.0 - axis_ratio ** 2) * u) ** (npow + 0.5)


class SphericalGeneralizedNFW(EllipticalGeneralizedNFW):
    def __init__(
        self,
        centre: typing.Tuple[float, float] = (0.0, 0.0),
        kappa_s: float = 0.05,
        inner_slope: float = 1.0,
        scale_radius: float = 1.0,
    ):
        """
        The spherical NFW profiles, used to fit the dark matter halo of the lens.

        Parameters
        ----------
        centre: (float, float)
            The (y,x) arc-second coordinates of the profile centre.
        kappa_s : float
            The overall normalization of the dark matter halo \
            (kappa_s = (rho_s * scale_radius)/lensing_critical_density)
        inner_slope : float
            The inner slope of the dark matter halo.
        scale_radius : float
            The arc-second radius where the average density within this radius is 200 times the critical density of \
            the Universe..
        """

        super(SphericalGeneralizedNFW, self).__init__(
            centre=centre,
            elliptical_comps=(0.0, 0.0),
            kappa_s=kappa_s,
            inner_slope=inner_slope,
            scale_radius=scale_radius,
        )

    @grids.grid_like_to_structure
    @grids.transform
    @grids.relocate_to_radial_minimum
    def deflections_from_grid_via_integrator(self, grid, **kwargs):
        """
        Calculate the deflection angles at a given set of arc-second gridded coordinates.

        Parameters
        ----------
        grid : aa.Grid
            The grid of (y,x) arc-second coordinates the deflection angles are computed on.
        """

        eta = np.multiply(1.0 / self.scale_radius, self.grid_to_grid_radii(grid))

        deflection_grid = np.zeros(grid.shape[0])

        for i in range(grid.shape[0]):
            deflection_grid[i] = np.multiply(
                4.0 * self.kappa_s * self.scale_radius, self.deflection_func_sph(eta[i])
            )

        return self.grid_to_grid_cartesian(grid, deflection_grid)

    @staticmethod
    def deflection_integrand(y, eta, inner_slope):
        return (y + eta) ** (inner_slope - 3) * ((1 - np.sqrt(1 - y ** 2)) / y)

    def deflection_func_sph(self, eta):
        integral_y_2 = quad(
            self.deflection_integrand,
            a=0.0,
            b=1.0,
            args=(eta, self.inner_slope),
            epsrel=1.49e-6,
        )[0]
        return eta ** (2 - self.inner_slope) * (
            (1.0 / (3 - self.inner_slope))
            * special.hyp2f1(
                3 - self.inner_slope, 3 - self.inner_slope, 4 - self.inner_slope, -eta
            )
            + integral_y_2
        )


class SphericalTruncatedNFW(AbstractEllipticalGeneralizedNFW):
    def __init__(
        self,
        centre: typing.Tuple[float, float] = (0.0, 0.0),
        kappa_s: float = 0.05,
        scale_radius: float = 1.0,
        truncation_radius: float = 2.0,
    ):
        super(SphericalTruncatedNFW, self).__init__(
            centre=centre,
            elliptical_comps=(0.0, 0.0),
            kappa_s=kappa_s,
            inner_slope=1.0,
            scale_radius=scale_radius,
        )

        self.truncation_radius = truncation_radius
        self.tau = self.truncation_radius / self.scale_radius

    def coord_func_k(self, grid_radius):
        return np.log(
            np.divide(
                grid_radius,
                np.sqrt(np.square(grid_radius) + np.square(self.tau)) + self.tau,
            )
        )

    def coord_func_l(self, grid_radius):

        f_r = self.coord_func_f(grid_radius=grid_radius)
        g_r = self.coord_func_g(grid_radius=grid_radius)
        k_r = self.coord_func_k(grid_radius=grid_radius)

        return np.divide(self.tau ** 2.0, (self.tau ** 2.0 + 1.0) ** 2.0) * (
            ((self.tau ** 2.0 + 1.0) * g_r)
            + (2 * f_r)
            - (np.pi / (np.sqrt(self.tau ** 2.0 + grid_radius ** 2.0)))
            + (
                (
                    (self.tau ** 2.0 - 1.0)
                    / (self.tau * (np.sqrt(self.tau ** 2.0 + grid_radius ** 2.0)))
                )
                * k_r
            )
        )

    def coord_func_m(self, grid_radius):
        f_r = self.coord_func_f(grid_radius=grid_radius)
        k_r = self.coord_func_k(grid_radius=grid_radius)

        return (self.tau ** 2.0 / (self.tau ** 2.0 + 1.0) ** 2.0) * (
            ((self.tau ** 2.0 + 2.0 * grid_radius ** 2.0 - 1.0) * f_r)
            + (np.pi * self.tau)
            + ((self.tau ** 2.0 - 1.0) * np.log(self.tau))
            + (
                np.sqrt(grid_radius ** 2.0 + self.tau ** 2.0)
                * (((self.tau ** 2.0 - 1.0) / self.tau) * k_r - np.pi)
            )
        )

    def convergence_func(self, grid_radius):
        grid_radius = ((1.0 / self.scale_radius) * grid_radius) + 0j
        return np.real(2.0 * self.kappa_s * self.coord_func_l(grid_radius=grid_radius))

    def deflection_func_sph(self, grid_radius):
        grid_radius = grid_radius + 0j
        return np.real(self.coord_func_m(grid_radius=grid_radius))

    def potential_from_grid(self, grid):
        return arrays.Array.manual_1d(
            array=np.zeros(shape=grid.shape[0]),
            shape_2d=grid.sub_shape_2d,
            pixel_scales=grid.pixel_scales,
        )

    @grids.grid_like_to_structure
    @grids.transform
    @grids.relocate_to_radial_minimum
    def deflections_from_grid(self, grid, **kwargs):
        """
        Calculate the deflection angles at a given set of arc-second gridded coordinates.

        Parameters
        ----------
        grid : aa.Grid
            The grid of (y,x) arc-second coordinates the deflection angles are computed on.
        """

        eta = np.multiply(1.0 / self.scale_radius, self.grid_to_grid_radii(grid=grid))

        deflection_grid = np.multiply(
            (4.0 * self.kappa_s * self.scale_radius / eta),
            self.deflection_func_sph(grid_radius=eta),
        )

        return self.grid_to_grid_cartesian(grid, deflection_grid)

    def mass_at_truncation_radius_solar_mass(
        self,
        redshift_profile,
        redshift_source,
        redshift_of_cosmic_average_density="profile",
        cosmology=cosmo.Planck15,
    ):
        mass_at_200 = self.mass_at_200_solar_masses(
            redshift_object=redshift_profile,
            redshift_source=redshift_source,
            redshift_of_cosmic_average_density=redshift_of_cosmic_average_density,
            cosmology=cosmology,
        )

        return (
            mass_at_200
            * (self.tau ** 2.0 / (self.tau ** 2.0 + 1.0) ** 2.0)
            * (
                ((self.tau ** 2.0 - 1) * np.log(self.tau))
                + (self.tau * np.pi)
                - (self.tau ** 2.0 + 1)
            )
        )


class SphericalTruncatedNFWMCRDuffy(SphericalTruncatedNFW):
    """
    This function only applies for the lens configuration as follows:
    Cosmology: FlatLamdaCDM
    H0 = 70.0 km/sec/Mpc
    Omega_Lambda = 0.7
    Omega_m = 0.3
    Redshfit of Main Lens: 0.6
    Redshift of Source: 2.5
    A truncated NFW halo at z = 0.6 with tau = 2.0
    """

    def __init__(
        self,
        centre: typing.Tuple[float, float] = (0.0, 0.0),
        mass_at_200: float = 1e9,
        redshift_object: float = 0.5,
        redshift_source: float = 1.0,
    ):
        """
        Input m200: The m200 of the NFW part of the corresponding tNFW part. Unit: M_sun.
        """

        self.mass_at_200 = mass_at_200

        kappa_s, scale_radius, radius_at_200 = kappa_s_and_scale_radius_for_duffy(
            mass_at_200=mass_at_200,
            redshift_object=redshift_object,
            redshift_source=redshift_source,
        )

        super(SphericalTruncatedNFWMCRDuffy, self).__init__(
            centre=centre,
            kappa_s=kappa_s,
            scale_radius=scale_radius,
            truncation_radius=2.0 * radius_at_200,
        )


class SphericalTruncatedNFWMCRLudlow(SphericalTruncatedNFW):
    def __init__(
        self,
        centre: typing.Tuple[float, float] = (0.0, 0.0),
        mass_at_200: float = 1e9,
        redshift_object: float = 0.5,
        redshift_source: float = 1.0,
    ):
        """
        Input m200: The m200 of the NFW part of the corresponding tNFW part. Unit: M_sun.
        """

        self.mass_at_200 = mass_at_200

        kappa_s, scale_radius, radius_at_200 = kappa_s_and_scale_radius_for_ludlow(
            mass_at_200=mass_at_200,
            redshift_object=redshift_object,
            redshift_source=redshift_source,
        )

        super(SphericalTruncatedNFWMCRLudlow, self).__init__(
            centre=centre,
            kappa_s=kappa_s,
            scale_radius=scale_radius,
            truncation_radius=2.0 * radius_at_200,
        )


class SphericalTruncatedNFWChallenge(SphericalTruncatedNFW):
    def __init__(
        self,
        centre: typing.Tuple[float, float] = (0.0, 0.0),
        kappa_s: float = 0.05,
        scale_radius: float = 1.0,
    ):
        def solve_c(c, de_c):
            """
            Equation need for solving concentration c for a given delta_c
            """
            return 200.0 / 3.0 * (c * c * c / (np.log(1 + c) - c / (1 + c))) - de_c

        kpc_per_arcsec = 6.68549148608755
        scale_radius_kpc = scale_radius * kpc_per_arcsec
        cosmic_average_density = 262.30319684750657
        critical_surface_density = 1940654909.413325
        rho_s = kappa_s * critical_surface_density / scale_radius_kpc
        de_c = rho_s / cosmic_average_density  # delta_c
        concentration = fsolve(solve_c, 10.0, args=(de_c,))[0]
        r200 = concentration * scale_radius_kpc / kpc_per_arcsec  # R_200

        super(SphericalTruncatedNFWChallenge, self).__init__(
            centre=centre,
            kappa_s=kappa_s,
            scale_radius=scale_radius,
            truncation_radius=2.0 * r200,
        )


class SphericalTruncatedNFWMCRChallenge(SphericalTruncatedNFW):
    """
    This function only applies for the lens configuration as follows:
    Cosmology: FlatLamdaCDM
    H0 = 70.0 km/sec/Mpc
    Omega_Lambda = 0.7
    Omega_m = 0.3
    Redshfit of Main Lens: 0.6
    Redshift of Source: 2.5
    A truncated NFW halo at z = 0.6 with tau = 2.0
    """

    def __init__(
        self, centre: typing.Tuple[float, float] = (0.0, 0.0), mass_at_200: float = 1e9
    ):
        """
        Input m200: The m200 of the NFW part of the corresponding tNFW part. Unit: M_sun.
        """

        cosmic_average_density = (
            262.30319684751  # Critical Density at z=0.6 M_sun/kpc^3
        )
        critical_surface_density = 1940654909.413325  # Lensing Critical Surface Density for lens at z=0.6, source at z=2.5. M_sun/kpc^2
        kpc_per_arcsec = 6.685491486088  # 1 arcsec = 6.685491486 kpc at z=0.6

        concentration = 11.5 * (mass_at_200 / 1e10 + (mass_at_200 / 1e10) ** 2.0) ** (
            -0.05
        )  # This is the challenge setting.
        radius_at_200 = (
            mass_at_200 / (200.0 * cosmic_average_density * (4.0 * np.pi / 3.0))
        ) ** (1.0 / 3.0)
        de_c = (
            200.0
            / 3.0
            * (
                concentration
                * concentration
                * concentration
                / (np.log(1.0 + concentration) - concentration / (1.0 + concentration))
            )
        )
        scale_radius_kpc = radius_at_200 / concentration
        rho_s = cosmic_average_density * de_c
        kappa_s = rho_s * scale_radius_kpc / critical_surface_density
        scale_radius = scale_radius_kpc / kpc_per_arcsec

        super(SphericalTruncatedNFWMCRChallenge, self).__init__(
            centre=centre,
            kappa_s=kappa_s,
            scale_radius=scale_radius,
            truncation_radius=2.0 * radius_at_200,
        )


class EllipticalNFW(EllipticalGeneralizedNFW):
    def __init__(
        self,
        centre: typing.Tuple[float, float] = (0.0, 0.0),
        elliptical_comps: typing.Tuple[float, float] = (0.0, 0.0),
        kappa_s: float = 0.05,
        scale_radius: float = 1.0,
    ):
        """
        The elliptical NFW profiles, used to fit the dark matter halo of the lens.

        Parameters
        ----------
        centre: (float, float)
            The (y,x) arc-second coordinates of the profile centre.
        elliptical_comps : (float, float)
            The first and second ellipticity components of the elliptical coordinate system, where
            fac = (1 - axis_ratio) / (1 + axis_ratio), ellip_y = fac * sin(2*phi) and ellip_x = fac * cos(2*phi).
        kappa_s : float
            The overall normalization of the dark matter halo \
            (kappa_s = (rho_s * scale_radius)/lensing_critical_density)
        scale_radius : float
            The arc-second radius where the average density within this radius is 200 times the critical density of \
            the Universe..
        """

        super(EllipticalNFW, self).__init__(
            centre=centre,
            elliptical_comps=elliptical_comps,
            kappa_s=kappa_s,
            inner_slope=1.0,
            scale_radius=scale_radius,
        )

    @staticmethod
    def coord_func(r):
        if r > 1:
            return (1.0 / np.sqrt(r ** 2 - 1)) * np.arctan(np.sqrt(r ** 2 - 1))
        elif r < 1:
            return (1.0 / np.sqrt(1 - r ** 2)) * np.arctanh(np.sqrt(1 - r ** 2))
        elif r == 1:
            return 1

    @grids.grid_like_to_structure
    @grids.transform
    @grids.relocate_to_radial_minimum
    def potential_from_grid(self, grid):
        """
        Calculate the potential at a given set of arc-second gridded coordinates.

        Parameters
        ----------
        grid : aa.Grid
            The grid of (y,x) arc-second coordinates the deflection angles are computed on.

        """
        potential_grid = quad_grid(
            self.potential_func,
            0.0,
            1.0,
            grid,
            args=(self.axis_ratio, self.kappa_s, self.scale_radius),
            epsrel=1.49e-5,
        )[0]

        return potential_grid

    @grids.grid_like_to_structure
    @grids.transform
    @grids.relocate_to_radial_minimum
    def deflections_from_grid_via_integrator(self, grid):
        """
        Calculate the deflection angles at a given set of arc-second gridded coordinates.

        Parameters
        ----------
        grid : aa.Grid
            The grid of (y,x) arc-second coordinates the deflection angles are computed on.

        """

        def calculate_deflection_component(npow, index):
            deflection_grid = self.axis_ratio * grid[:, index]
            deflection_grid *= self.kappa_s * quad_grid(
                self.deflection_func,
                0.0,
                1.0,
                grid,
                args=(npow, self.axis_ratio, self.scale_radius),
            )[0]

            return deflection_grid

        deflection_y = calculate_deflection_component(1.0, 0)
        deflection_x = calculate_deflection_component(0.0, 1)

        return self.rotate_grid_from_profile(
            np.multiply(1.0, np.vstack((deflection_y, deflection_x)).T)
        )

    def convergence_func(self, grid_radius):
        grid_radius = (1.0 / self.scale_radius) * grid_radius + 0j
        return np.real(2.0 * self.kappa_s * self.coord_func_g(grid_radius=grid_radius))

    @staticmethod
    def potential_func(u, y, x, axis_ratio, kappa_s, scale_radius):
        eta_u = (1.0 / scale_radius) * np.sqrt(
            (u * ((x ** 2) + (y ** 2 / (1 - (1 - axis_ratio ** 2) * u))))
        )

        if eta_u > 1:
            eta_u_2 = (1.0 / np.sqrt(eta_u ** 2 - 1)) * np.arctan(
                np.sqrt(eta_u ** 2 - 1)
            )
        elif eta_u < 1:
            eta_u_2 = (1.0 / np.sqrt(1 - eta_u ** 2)) * np.arctanh(
                np.sqrt(1 - eta_u ** 2)
            )
        else:
            eta_u_2 = 1

        return (
            4.0
            * kappa_s
            * scale_radius
            * (axis_ratio / 2.0)
            * (eta_u / u)
            * ((np.log(eta_u / 2.0) + eta_u_2) / eta_u)
            / ((1 - (1 - axis_ratio ** 2) * u) ** 0.5)
        )

    @staticmethod
    def deflection_func(u, y, x, npow, axis_ratio, scale_radius):
        eta_u = (1.0 / scale_radius) * np.sqrt(
            (u * ((x ** 2) + (y ** 2 / (1 - (1 - axis_ratio ** 2) * u))))
        )

        if eta_u > 1:
            eta_u_2 = (1.0 / np.sqrt(eta_u ** 2 - 1)) * np.arctan(
                np.sqrt(eta_u ** 2 - 1)
            )
        elif eta_u < 1:
            eta_u_2 = (1.0 / np.sqrt(1 - eta_u ** 2)) * np.arctanh(
                np.sqrt(1 - eta_u ** 2)
            )
        else:
            eta_u_2 = 1

        return (
            2.0
            * (1 - eta_u_2)
            / (eta_u ** 2 - 1)
            / ((1 - (1 - axis_ratio ** 2) * u) ** (npow + 0.5))
        )


class SphericalNFW(EllipticalNFW):
    def __init__(
        self,
        centre: typing.Tuple[float, float] = (0.0, 0.0),
        kappa_s: float = 0.05,
        scale_radius: float = 1.0,
    ):
        """
        The spherical NFW profiles, used to fit the dark matter halo of the lens.

        Parameters
        ----------
        centre: (float, float)
            The (y,x) arc-second coordinates of the profile centre.
        kappa_s : float
            The overall normalization of the dark matter halo \
            (kappa_s = (rho_s * scale_radius)/lensing_critical_density)
        scale_radius : float
            The arc-second radius where the average density within this radius is 200 times the critical density of \
            the Universe..
        """

        super(SphericalNFW, self).__init__(
            centre=centre,
            elliptical_comps=(0.0, 0.0),
            kappa_s=kappa_s,
            scale_radius=scale_radius,
        )

    @grids.grid_like_to_structure
    @grids.transform
    @grids.relocate_to_radial_minimum
    def potential_from_grid(self, grid):
        """
        Calculate the potential at a given set of arc-second gridded coordinates.

        Parameters
        ----------
        grid : aa.Grid
            The grid of (y,x) arc-second coordinates the deflection angles are computed on.

        """
        eta = (1.0 / self.scale_radius) * self.grid_to_grid_radii(grid) + 0j
        return np.real(
            2.0 * self.scale_radius * self.kappa_s * self.potential_func_sph(eta)
        )

    def deflection_func_sph(self, grid_radius):
        grid_radius = grid_radius + 0j
        return np.real(self.coord_func_h(grid_radius=grid_radius))

    @staticmethod
    def potential_func_sph(eta):
        return ((np.log(eta / 2.0)) ** 2) - (np.arctanh(np.sqrt(1 - eta ** 2))) ** 2

    @grids.grid_like_to_structure
    @grids.transform
    @grids.relocate_to_radial_minimum
    def deflections_from_grid(self, grid, **kwargs):
        """
        Calculate the deflection angles at a given set of arc-second gridded coordinates.

        Parameters
        ----------
        grid : aa.Grid
            The grid of (y,x) arc-second coordinates the deflection angles are computed on.
        """

        eta = np.multiply(1.0 / self.scale_radius, self.grid_to_grid_radii(grid=grid))

        deflection_grid = np.multiply(
            (4.0 * self.kappa_s * self.scale_radius / eta),
            self.deflection_func_sph(grid_radius=eta),
        )

        return self.grid_to_grid_cartesian(grid, deflection_grid)


class SphericalNFWMCRDuffy(SphericalNFW):
    def __init__(
        self,
        centre: typing.Tuple[float, float] = (0.0, 0.0),
        mass_at_200: float = 1e9,
        redshift_object: float = 0.5,
        redshift_source: float = 1.0,
    ):

        self.mass_at_200 = mass_at_200

        kappa_s, scale_radius, radius_at_200 = kappa_s_and_scale_radius_for_duffy(
            mass_at_200=mass_at_200,
            redshift_object=redshift_object,
            redshift_source=redshift_source,
        )

        super(SphericalNFWMCRDuffy, self).__init__(
            centre=centre, kappa_s=kappa_s, scale_radius=scale_radius
        )


class SphericalNFWMCRLudlow(SphericalNFW):
    def __init__(
        self,
        centre: typing.Tuple[float, float] = (0.0, 0.0),
        mass_at_200: float = 1e9,
        redshift_object: float = 0.5,
        redshift_source: float = 1.0,
    ):

        self.mass_at_200 = mass_at_200

        kappa_s, scale_radius, radius_at_200 = kappa_s_and_scale_radius_for_ludlow(
            mass_at_200=mass_at_200,
            redshift_object=redshift_object,
            redshift_source=redshift_source,
        )

        super(SphericalNFWMCRLudlow, self).__init__(
            centre=centre, kappa_s=kappa_s, scale_radius=scale_radius
        )


def kappa_s_and_scale_radius_for_duffy(mass_at_200, redshift_object, redshift_source):

    cosmology = cosmo.Planck15

    cosmic_average_density = (
        cosmology.critical_density(redshift_object).to(units.solMass / units.kpc ** 3)
    ).value

    critical_surface_density = cosmology_util.critical_surface_density_between_redshifts_solar_mass_per_kpc2_from(
        redshift_0=redshift_object, redshift_1=redshift_source, cosmology=cosmology
    )

    kpc_per_arcsec = cosmology_util.kpc_per_arcsec_from(
        redshift=redshift_object, cosmology=cosmology
    )

    radius_at_200 = (
        mass_at_200 / (200.0 * cosmic_average_density * (4.0 * np.pi / 3.0))
    ) ** (
        1.0 / 3.0
    )  # r200
    coefficient = 5.71 * (1.0 + redshift_object) ** (
        -0.47
    )  # The coefficient of Duffy mass-concentration (Duffy+2008)
    concentration = coefficient * (mass_at_200 / 2.952465309e12) ** (
        -0.084
    )  # mass-concentration relation. (Duffy+2008)
    de_c = (
        200.0
        / 3.0
        * (
            concentration ** 3
            / (np.log(1.0 + concentration) - concentration / (1.0 + concentration))
        )
    )  # rho_c

    scale_radius_kpc = radius_at_200 / concentration  # scale radius in kpc
    rho_s = cosmic_average_density * de_c  # rho_s
    kappa_s = rho_s * scale_radius_kpc / critical_surface_density  # kappa_s
    scale_radius = scale_radius_kpc / kpc_per_arcsec  # scale radius in arcsec

    return kappa_s, scale_radius, radius_at_200


def kappa_s_and_scale_radius_for_ludlow(mass_at_200, redshift_object, redshift_source):

    cosmology = cosmo.Planck15

    col_cosmo = col_cosmology.setCosmology("planck15")
    m_input = mass_at_200 * col_cosmo.h
    concentration = col_concentration(
        m_input, "200c", redshift_object, model="ludlow16"
    )

    cosmic_average_density = (
        cosmology.critical_density(redshift_object).to(units.solMass / units.kpc ** 3)
    ).value

    critical_surface_density = cosmology_util.critical_surface_density_between_redshifts_solar_mass_per_kpc2_from(
        redshift_0=redshift_object, redshift_1=redshift_source, cosmology=cosmology
    )

    kpc_per_arcsec = cosmology_util.kpc_per_arcsec_from(
        redshift=redshift_object, cosmology=cosmology
    )

    radius_at_200 = (
        mass_at_200 / (200.0 * cosmic_average_density * (4.0 * np.pi / 3.0))
    ) ** (
        1.0 / 3.0
    )  # r200

    de_c = (
        200.0
        / 3.0
        * (
            concentration ** 3
            / (np.log(1.0 + concentration) - concentration / (1.0 + concentration))
        )
    )  # rho_c

    scale_radius_kpc = radius_at_200 / concentration  # scale radius in kpc
    rho_s = cosmic_average_density * de_c  # rho_s
    kappa_s = rho_s * scale_radius_kpc / critical_surface_density  # kappa_s
    scale_radius = scale_radius_kpc / kpc_per_arcsec  # scale radius in arcsec

    return kappa_s, scale_radius, radius_at_200
<|MERGE_RESOLUTION|>--- conflicted
+++ resolved
@@ -1,1419 +1,1415 @@
-import inspect
-import typing
-
-import numpy as np
-from astropy import cosmology as cosmo
-from astropy import units
-from autoarray import decorator_util
-from autoarray.structures import arrays, grids
-from autogalaxy import exc
-from autogalaxy.profiles import mass_profiles as mp
-from autogalaxy.util import cosmology_util
-from colossus.cosmology import cosmology as col_cosmology
-from colossus.halo.concentration import concentration as col_concentration
-from numba import cfunc
-from numba.types import intc, CPointer, float64
-
-<<<<<<< HEAD
-# # from pyquad import quad_grid
-=======
-# from pyquad import quad_grid
->>>>>>> efa8f096
-from scipy import LowLevelCallable
-from scipy import special
-from scipy.integrate import quad
-from scipy.optimize import fsolve
-from autogalaxy.profiles.mass_profiles.mass_profiles import MassProfileMGE
-
-
-def jit_integrand(integrand_function):
-
-    jitted_function = decorator_util.jit(nopython=True, cache=True)(integrand_function)
-    no_args = len(inspect.getfullargspec(integrand_function).args)
-
-    wrapped = None
-
-    if no_args == 4:
-        # noinspection PyUnusedLocal
-        def wrapped(n, xx):
-            return jitted_function(xx[0], xx[1], xx[2], xx[3])
-
-    elif no_args == 5:
-        # noinspection PyUnusedLocal
-        def wrapped(n, xx):
-            return jitted_function(xx[0], xx[1], xx[2], xx[3], xx[4])
-
-    elif no_args == 6:
-        # noinspection PyUnusedLocal
-        def wrapped(n, xx):
-            return jitted_function(xx[0], xx[1], xx[2], xx[3], xx[4], xx[5])
-
-    elif no_args == 7:
-        # noinspection PyUnusedLocal
-        def wrapped(n, xx):
-            return jitted_function(xx[0], xx[1], xx[2], xx[3], xx[4], xx[5], xx[6])
-
-    elif no_args == 8:
-        # noinspection PyUnusedLocal
-        def wrapped(n, xx):
-            return jitted_function(
-                xx[0], xx[1], xx[2], xx[3], xx[4], xx[5], xx[6], xx[7]
-            )
-
-    elif no_args == 9:
-        # noinspection PyUnusedLocal
-        def wrapped(n, xx):
-            return jitted_function(
-                xx[0], xx[1], xx[2], xx[3], xx[4], xx[5], xx[6], xx[7], xx[8]
-            )
-
-    elif no_args == 10:
-        # noinspection PyUnusedLocal
-        def wrapped(n, xx):
-            return jitted_function(
-                xx[0], xx[1], xx[2], xx[3], xx[4], xx[5], xx[6], xx[7], xx[8], xx[9]
-            )
-
-    elif no_args == 11:
-        # noinspection PyUnusedLocal
-        def wrapped(n, xx):
-            return jitted_function(
-                xx[0],
-                xx[1],
-                xx[2],
-                xx[3],
-                xx[4],
-                xx[5],
-                xx[6],
-                xx[7],
-                xx[8],
-                xx[9],
-                xx[10],
-            )
-
-    cf = cfunc(float64(intc, CPointer(float64)))
-
-    return LowLevelCallable(cf(wrapped).ctypes)
-
-
-class DarkProfile:
-
-    pass
-
-
-# noinspection PyAbstractClass
-class AbstractEllipticalGeneralizedNFW(
-    mp.EllipticalMassProfile, mp.MassProfile, DarkProfile, MassProfileMGE
-):
-    epsrel = 1.49e-5
-
-    def __init__(
-        self,
-        centre: typing.Tuple[float, float] = (0.0, 0.0),
-        elliptical_comps: typing.Tuple[float, float] = (0.0, 0.0),
-        kappa_s: float = 0.05,
-        inner_slope: float = 1.0,
-        scale_radius: float = 1.0,
-    ):
-        """
-        The elliptical NFW profiles, used to fit the dark matter halo of the lens.
-
-        Parameters
-        ----------
-        centre: (float, float)
-            The (y,x) arc-second coordinates of the profile centre.
-        elliptical_comps : (float, float)
-            The first and second ellipticity components of the elliptical coordinate system, where
-            fac = (1 - axis_ratio) / (1 + axis_ratio), ellip_y = fac * sin(2*phi) and ellip_x = fac * cos(2*phi).
-        kappa_s : float
-            The overall normalization of the dark matter halo \
-            (kappa_s = (rho_s * scale_radius)/lensing_critical_density)
-        inner_slope : float
-            The inner slope of the dark matter halo
-        scale_radius : float
-            The arc-second radius where the average density within this radius is 200 times the critical density of \
-            the Universe..
-        """
-
-        super(AbstractEllipticalGeneralizedNFW, self).__init__(
-            centre=centre, elliptical_comps=elliptical_comps
-        )
-        super(mp.MassProfile, self).__init__()
-        super(MassProfileMGE, self).__init__()
-
-        self.kappa_s = kappa_s
-        self.scale_radius = scale_radius
-        self.inner_slope = inner_slope
-
-    def tabulate_integral(self, grid, tabulate_bins):
-        """Tabulate an integral over the convergence of deflection potential of a mass profile. This is used in \
-        the GeneralizedNFW profile classes to speed up the integration procedure.
-
-        Parameters
-        -----------
-        grid : aa.Grid
-            The grid of (y,x) arc-second coordinates the potential / deflection_stacks are computed on.
-        tabulate_bins : int
-            The number of bins to tabulate the inner integral of this profile.
-        """
-        eta_min = 1.0e-4
-        eta_max = 1.05 * np.max(self.grid_to_elliptical_radii(grid))
-
-        minimum_log_eta = np.log10(eta_min)
-        maximum_log_eta = np.log10(eta_max)
-        bin_size = (maximum_log_eta - minimum_log_eta) / (tabulate_bins - 1)
-
-        return eta_min, eta_max, minimum_log_eta, maximum_log_eta, bin_size
-
-    @grids.grid_like_to_structure
-    @grids.transform
-    @grids.relocate_to_radial_minimum
-    def convergence_from_grid(self, grid):
-        """Calculate the projected convergence at a given set of arc-second gridded coordinates.
-
-        Parameters
-        ----------
-        grid : aa.Grid
-            The grid of (y,x) arc-second coordinates the convergence is computed on.
-
-        """
-
-        grid_eta = self.grid_to_elliptical_radii(grid=grid)
-
-        return self.convergence_func(grid_radius=grid_eta)
-
-    @grids.grid_like_to_structure
-    @grids.transform
-    @grids.relocate_to_radial_minimum
-    def convergence_from_grid_via_gaussians(self, grid):
-        """Calculate the projected convergence at a given set of arc-second gridded coordinates.
-
-        Parameters
-        ----------
-        grid : aa.Grid
-            The grid of (y,x) arc-second coordinates the convergence is computed on.
-
-        """
-
-        elliptical_radii = self.grid_to_elliptical_radii(grid)
-
-        return self._convergence_from_grid_via_gaussians(grid_radii=elliptical_radii)
-
-    @property
-    def ellipticity_rescale(self):
-        return 1.0 - ((1.0 - self.axis_ratio) / 2.0)
-
-    def coord_func_f(self, grid_radius):
-        if isinstance(grid_radius, np.ndarray):
-            return self.coord_func_f_jit(
-                grid_radius=grid_radius,
-                f=np.ones(shape=grid_radius.shape[0], dtype="complex64"),
-            )
-        else:
-            return self.coord_func_f_float_jit(grid_radius=grid_radius)
-
-    @staticmethod
-    @decorator_util.jit()
-    def coord_func_f_jit(grid_radius, f):
-
-        for index in range(f.shape[0]):
-
-            if np.real(grid_radius[index]) > 1.0:
-                f[index] = (
-                    1.0 / np.sqrt(np.square(grid_radius[index]) - 1.0)
-                ) * np.arccos(np.divide(1.0, grid_radius[index]))
-            elif np.real(grid_radius[index]) < 1.0:
-                f[index] = (
-                    1.0 / np.sqrt(1.0 - np.square(grid_radius[index]))
-                ) * np.arccosh(np.divide(1.0, grid_radius[index]))
-
-        return f
-
-    @staticmethod
-    @decorator_util.jit()
-    def coord_func_f_float_jit(grid_radius):
-
-        if np.real(grid_radius) > 1.0:
-            return (1.0 / np.sqrt(np.square(grid_radius) - 1.0)) * np.arccos(
-                np.divide(1.0, grid_radius)
-            )
-        elif np.real(grid_radius) < 1.0:
-            return (1.0 / np.sqrt(1.0 - np.square(grid_radius))) * np.arccosh(
-                np.divide(1.0, grid_radius)
-            )
-        else:
-            return 1.0
-
-    def coord_func_g(self, grid_radius):
-        f_r = self.coord_func_f(grid_radius=grid_radius)
-
-        if isinstance(grid_radius, np.ndarray):
-            return self.coord_func_g_jit(
-                grid_radius=grid_radius,
-                f_r=f_r,
-                g=np.zeros(shape=grid_radius.shape[0], dtype="complex64"),
-            )
-        else:
-            return self.coord_func_g_float_jit(grid_radius=grid_radius, f_r=f_r)
-
-    @staticmethod
-    @decorator_util.jit()
-    def coord_func_g_jit(grid_radius, f_r, g):
-
-        for index in range(f_r.shape[0]):
-            if np.real(grid_radius[index]) > 1.0:
-                g[index] = (1.0 - f_r[index]) / (np.square(grid_radius[index]) - 1.0)
-            elif np.real(grid_radius[index]) < 1.0:
-                g[index] = (f_r[index] - 1.0) / (1.0 - np.square(grid_radius[index]))
-            else:
-                g[index] = 1.0 / 3.0
-
-        return g
-
-    @staticmethod
-    @decorator_util.jit()
-    def coord_func_g_float_jit(grid_radius, f_r):
-
-        if np.real(grid_radius) > 1.0:
-            return (1.0 - f_r) / (np.square(grid_radius) - 1.0)
-        elif np.real(grid_radius) < 1.0:
-            return (f_r - 1.0) / (1.0 - np.square(grid_radius))
-        else:
-            return 1.0 / 3.0
-
-    def coord_func_h(self, grid_radius):
-        return np.log(grid_radius / 2.0) + self.coord_func_f(grid_radius=grid_radius)
-
-    def rho_at_scale_radius_solar_mass_per_kpc3(
-        self, redshift_object, redshift_source, cosmology=cosmo.Planck15
-    ):
-        """The Cosmic average density is defined at the redshift of the profile."""
-
-        critical_surface_density = cosmology_util.critical_surface_density_between_redshifts_solar_mass_per_kpc2_from(
-            redshift_0=redshift_object, redshift_1=redshift_source, cosmology=cosmology
-        )
-
-        kpc_per_arcsec = cosmology_util.kpc_per_arcsec_from(
-            redshift=redshift_object, cosmology=cosmology
-        )
-
-        return (
-            self.kappa_s
-            * critical_surface_density
-            / (self.scale_radius * kpc_per_arcsec)
-        )
-
-    def delta_concentration(
-        self,
-        redshift_object,
-        redshift_source,
-        redshift_of_cosmic_average_density="profile",
-        cosmology=cosmo.Planck15,
-    ):
-
-        if redshift_of_cosmic_average_density == "profile":
-            redshift_calc = redshift_object
-        elif redshift_of_cosmic_average_density == "local":
-            redshift_calc = 0.0
-        else:
-            raise exc.UnitsException(
-                "The redshift of the cosmic average density haas been specified as an invalid "
-                "string. Must be {local, profile}"
-            )
-
-        cosmic_average_density = (
-            cosmology_util.cosmic_average_density_solar_mass_per_kpc3_from(
-                redshift=redshift_calc, cosmology=cosmology
-            )
-        )
-
-        rho_scale_radius = self.rho_at_scale_radius_solar_mass_per_kpc3(
-            redshift_object=redshift_object,
-            redshift_source=redshift_source,
-            cosmology=cosmology,
-        )
-
-        return rho_scale_radius / cosmic_average_density
-
-    def concentration(
-        self,
-        redshift_profile,
-        redshift_source,
-        redshift_of_cosmic_average_density="profile",
-        cosmology=cosmo.Planck15,
-    ):
-
-        delta_concentration = self.delta_concentration(
-            redshift_object=redshift_profile,
-            redshift_source=redshift_source,
-            redshift_of_cosmic_average_density=redshift_of_cosmic_average_density,
-            cosmology=cosmology,
-        )
-
-        return fsolve(
-            func=self.concentration_func, x0=10.0, args=(delta_concentration,)
-        )[0]
-
-    @staticmethod
-    def concentration_func(concentration, delta_concentration):
-        return (
-            200.0
-            / 3.0
-            * (
-                concentration
-                * concentration
-                * concentration
-                / (np.log(1 + concentration) - concentration / (1 + concentration))
-            )
-            - delta_concentration
-        )
-
-    def radius_at_200(
-        self,
-        redshift_object,
-        redshift_source,
-        redshift_of_cosmic_average_density="profile",
-        cosmology=cosmo.Planck15,
-    ):
-
-        concentration = self.concentration(
-            redshift_profile=redshift_object,
-            redshift_source=redshift_source,
-            redshift_of_cosmic_average_density=redshift_of_cosmic_average_density,
-            cosmology=cosmology,
-        )
-
-        return concentration * self.scale_radius
-
-    def mass_at_200_solar_masses(
-        self,
-        redshift_object,
-        redshift_source,
-        redshift_of_cosmic_average_density="profile",
-        cosmology=cosmo.Planck15,
-    ):
-
-        if redshift_of_cosmic_average_density == "profile":
-            redshift_calc = redshift_object
-        elif redshift_of_cosmic_average_density == "local":
-            redshift_calc = 0.0
-        else:
-            raise exc.UnitsException(
-                "The redshift of the cosmic average density haas been specified as an invalid "
-                "string. Must be {local, profile}"
-            )
-
-        cosmic_average_density = (
-            cosmology_util.cosmic_average_density_solar_mass_per_kpc3_from(
-                redshift=redshift_calc, cosmology=cosmology
-            )
-        )
-
-        radius_at_200 = self.radius_at_200(
-            redshift_object=redshift_object,
-            redshift_source=redshift_source,
-            redshift_of_cosmic_average_density=redshift_of_cosmic_average_density,
-            cosmology=cosmology,
-        )
-
-        kpc_per_arcsec = cosmology_util.kpc_per_arcsec_from(
-            redshift=redshift_object, cosmology=cosmology
-        )
-
-        radius_at_200_kpc = radius_at_200 * kpc_per_arcsec
-
-        return (
-            200.0
-            * ((4.0 / 3.0) * np.pi)
-            * cosmic_average_density
-            * (radius_at_200_kpc ** 3.0)
-        )
-
-    def decompose_convergence_into_gaussians(self):
-
-        rho_at_scale_radius = (
-            self.kappa_s / self.scale_radius
-        )  # density parameter of 3D gNFW
-
-        radii_min = self.scale_radius / 2000.0
-        radii_max = self.scale_radius * 30.0
-
-        def gnfw_3d(r):
-            x = r / self.scale_radius
-            return (
-                rho_at_scale_radius
-                * x ** (-self.inner_slope)
-                * (1.0 + x) ** (self.inner_slope - 3.0)
-            )
-
-        amps, sigmas = self._decompose_convergence_into_gaussians(
-            func=gnfw_3d, radii_min=radii_min, radii_max=radii_max
-        )
-        amps *= np.sqrt(2.0 * np.pi) * sigmas
-        return amps, sigmas
-
-
-class EllipticalGeneralizedNFW(AbstractEllipticalGeneralizedNFW):
-    @grids.grid_like_to_structure
-    @grids.transform
-    @grids.relocate_to_radial_minimum
-    def potential_from_grid(self, grid, tabulate_bins=1000):
-        """
-        Calculate the potential at a given set of arc-second gridded coordinates.
-
-        Parameters
-        ----------
-        grid : aa.Grid
-            The grid of (y,x) arc-second coordinates the deflection angles are computed on.
-        tabulate_bins : int
-            The number of bins to tabulate the inner integral of this profile.
-
-        """
-
-        @jit_integrand
-        def deflection_integrand(x, kappa_radius, scale_radius, inner_slope):
-            return (x + kappa_radius / scale_radius) ** (inner_slope - 3) * (
-                (1 - np.sqrt(1 - x ** 2)) / x
-            )
-
-        (
-            eta_min,
-            eta_max,
-            minimum_log_eta,
-            maximum_log_eta,
-            bin_size,
-        ) = self.tabulate_integral(grid, tabulate_bins)
-
-        potential_grid = np.zeros(grid.shape[0])
-
-        deflection_integral = np.zeros((tabulate_bins,))
-
-        for i in range(tabulate_bins):
-            eta = 10.0 ** (minimum_log_eta + (i - 1) * bin_size)
-
-            integral = quad(
-                deflection_integrand,
-                a=0.0,
-                b=1.0,
-                args=(eta, self.scale_radius, self.inner_slope),
-                epsrel=EllipticalGeneralizedNFW.epsrel,
-            )[0]
-
-            deflection_integral[i] = (
-                (eta / self.scale_radius) ** (2 - self.inner_slope)
-            ) * (
-                (1.0 / (3 - self.inner_slope))
-                * special.hyp2f1(
-                    3 - self.inner_slope,
-                    3 - self.inner_slope,
-                    4 - self.inner_slope,
-                    -(eta / self.scale_radius),
-                )
-                + integral
-            )
-
-        for i in range(grid.shape[0]):
-
-            potential_grid[i] = (2.0 * self.kappa_s * self.axis_ratio) * quad(
-                self.potential_func,
-                a=0.0,
-                b=1.0,
-                args=(
-                    grid[i, 0],
-                    grid[i, 1],
-                    self.axis_ratio,
-                    minimum_log_eta,
-                    maximum_log_eta,
-                    tabulate_bins,
-                    deflection_integral,
-                ),
-                epsrel=EllipticalGeneralizedNFW.epsrel,
-            )[0]
-
-        return potential_grid
-
-    @grids.grid_like_to_structure
-    @grids.transform
-    @grids.relocate_to_radial_minimum
-    def deflections_from_grid(self, grid):
-
-        return self._deflections_from_grid_via_gaussians(
-            grid=grid, sigmas_factor=self.axis_ratio
-        )
-
-    @grids.grid_like_to_structure
-    @grids.transform
-    @grids.relocate_to_radial_minimum
-    def deflections_from_grid_via_integrator(self, grid, tabulate_bins=1000):
-        """
-        Calculate the deflection angles at a given set of arc-second gridded coordinates.
-
-        Parameters
-        ----------
-        grid : aa.Grid
-            The grid of (y,x) arc-second coordinates the deflection angles are computed on.
-        tabulate_bins : int
-            The number of bins to tabulate the inner integral of this profile.
-
-        """
-
-        @jit_integrand
-        def surface_density_integrand(x, kappa_radius, scale_radius, inner_slope):
-            return (
-                (3 - inner_slope)
-                * (x + kappa_radius / scale_radius) ** (inner_slope - 4)
-                * (1 - np.sqrt(1 - x * x))
-            )
-
-        def calculate_deflection_component(npow, yx_index):
-
-            deflection_grid = np.zeros(grid.shape[0])
-
-            for i in range(grid.shape[0]):
-
-                deflection_grid[i] = (
-                    2.0
-                    * self.kappa_s
-                    * self.axis_ratio
-                    * grid[i, yx_index]
-                    * quad(
-                        self.deflection_func,
-                        a=0.0,
-                        b=1.0,
-                        args=(
-                            grid[i, 0],
-                            grid[i, 1],
-                            npow,
-                            self.axis_ratio,
-                            minimum_log_eta,
-                            maximum_log_eta,
-                            tabulate_bins,
-                            surface_density_integral,
-                        ),
-                        epsrel=EllipticalGeneralizedNFW.epsrel,
-                    )[0]
-                )
-
-                return deflection_grid
-
-        (
-            eta_min,
-            eta_max,
-            minimum_log_eta,
-            maximum_log_eta,
-            bin_size,
-        ) = self.tabulate_integral(grid, tabulate_bins)
-
-        surface_density_integral = np.zeros((tabulate_bins,))
-
-        for i in range(tabulate_bins):
-            eta = 10.0 ** (minimum_log_eta + (i - 1) * bin_size)
-
-            integral = quad(
-                surface_density_integrand,
-                a=0.0,
-                b=1.0,
-                args=(eta, self.scale_radius, self.inner_slope),
-                epsrel=EllipticalGeneralizedNFW.epsrel,
-            )[0]
-
-            surface_density_integral[i] = (
-                (eta / self.scale_radius) ** (1 - self.inner_slope)
-            ) * (((1 + eta / self.scale_radius) ** (self.inner_slope - 3)) + integral)
-
-        deflection_y = calculate_deflection_component(npow=1.0, yx_index=0)
-        deflection_x = calculate_deflection_component(npow=0.0, yx_index=1)
-
-        return self.rotate_grid_from_profile(
-            np.multiply(1.0, np.vstack((deflection_y, deflection_x)).T)
-        )
-
-    def convergence_func(self, grid_radius):
-        def integral_y(y, eta):
-            return (y + eta) ** (self.inner_slope - 4) * (1 - np.sqrt(1 - y ** 2))
-
-        grid_radius = (1.0 / self.scale_radius) * grid_radius
-
-        for index in range(grid_radius.shape[0]):
-
-            integral_y_value = quad(
-                integral_y,
-                a=0.0,
-                b=1.0,
-                args=grid_radius[index],
-                epsrel=EllipticalGeneralizedNFW.epsrel,
-            )[0]
-
-            grid_radius[index] = (
-                2.0
-                * self.kappa_s
-                * (grid_radius[index] ** (1 - self.inner_slope))
-                * (
-                    (1 + grid_radius[index]) ** (self.inner_slope - 3)
-                    + ((3 - self.inner_slope) * integral_y_value)
-                )
-            )
-
-        return grid_radius
-
-    @staticmethod
-    def potential_func(
-        u,
-        y,
-        x,
-        axis_ratio,
-        minimum_log_eta,
-        maximum_log_eta,
-        tabulate_bins,
-        potential_integral,
-    ):
-        eta_u = np.sqrt((u * ((x ** 2) + (y ** 2 / (1 - (1 - axis_ratio ** 2) * u)))))
-        bin_size = (maximum_log_eta - minimum_log_eta) / (tabulate_bins - 1)
-        i = 1 + int((np.log10(eta_u) - minimum_log_eta) / bin_size)
-        r1 = 10.0 ** (minimum_log_eta + (i - 1) * bin_size)
-        r2 = r1 * 10.0 ** bin_size
-        phi = potential_integral[i] + (
-            potential_integral[i + 1] - potential_integral[i]
-        ) * (eta_u - r1) / (r2 - r1)
-        return eta_u * (phi / u) / (1.0 - (1.0 - axis_ratio ** 2) * u) ** 0.5
-
-    @staticmethod
-    def deflection_func(
-        u,
-        y,
-        x,
-        npow,
-        axis_ratio,
-        minimum_log_eta,
-        maximum_log_eta,
-        tabulate_bins,
-        surface_density_integral,
-    ):
-
-        eta_u = np.sqrt((u * ((x ** 2) + (y ** 2 / (1 - (1 - axis_ratio ** 2) * u)))))
-        bin_size = (maximum_log_eta - minimum_log_eta) / (tabulate_bins - 1)
-        i = 1 + int((np.log10(eta_u) - minimum_log_eta) / bin_size)
-        r1 = 10.0 ** (minimum_log_eta + (i - 1) * bin_size)
-        r2 = r1 * 10.0 ** bin_size
-        kap = surface_density_integral[i] + (
-            surface_density_integral[i + 1] - surface_density_integral[i]
-        ) * (eta_u - r1) / (r2 - r1)
-        return kap / (1.0 - (1.0 - axis_ratio ** 2) * u) ** (npow + 0.5)
-
-
-class SphericalGeneralizedNFW(EllipticalGeneralizedNFW):
-    def __init__(
-        self,
-        centre: typing.Tuple[float, float] = (0.0, 0.0),
-        kappa_s: float = 0.05,
-        inner_slope: float = 1.0,
-        scale_radius: float = 1.0,
-    ):
-        """
-        The spherical NFW profiles, used to fit the dark matter halo of the lens.
-
-        Parameters
-        ----------
-        centre: (float, float)
-            The (y,x) arc-second coordinates of the profile centre.
-        kappa_s : float
-            The overall normalization of the dark matter halo \
-            (kappa_s = (rho_s * scale_radius)/lensing_critical_density)
-        inner_slope : float
-            The inner slope of the dark matter halo.
-        scale_radius : float
-            The arc-second radius where the average density within this radius is 200 times the critical density of \
-            the Universe..
-        """
-
-        super(SphericalGeneralizedNFW, self).__init__(
-            centre=centre,
-            elliptical_comps=(0.0, 0.0),
-            kappa_s=kappa_s,
-            inner_slope=inner_slope,
-            scale_radius=scale_radius,
-        )
-
-    @grids.grid_like_to_structure
-    @grids.transform
-    @grids.relocate_to_radial_minimum
-    def deflections_from_grid_via_integrator(self, grid, **kwargs):
-        """
-        Calculate the deflection angles at a given set of arc-second gridded coordinates.
-
-        Parameters
-        ----------
-        grid : aa.Grid
-            The grid of (y,x) arc-second coordinates the deflection angles are computed on.
-        """
-
-        eta = np.multiply(1.0 / self.scale_radius, self.grid_to_grid_radii(grid))
-
-        deflection_grid = np.zeros(grid.shape[0])
-
-        for i in range(grid.shape[0]):
-            deflection_grid[i] = np.multiply(
-                4.0 * self.kappa_s * self.scale_radius, self.deflection_func_sph(eta[i])
-            )
-
-        return self.grid_to_grid_cartesian(grid, deflection_grid)
-
-    @staticmethod
-    def deflection_integrand(y, eta, inner_slope):
-        return (y + eta) ** (inner_slope - 3) * ((1 - np.sqrt(1 - y ** 2)) / y)
-
-    def deflection_func_sph(self, eta):
-        integral_y_2 = quad(
-            self.deflection_integrand,
-            a=0.0,
-            b=1.0,
-            args=(eta, self.inner_slope),
-            epsrel=1.49e-6,
-        )[0]
-        return eta ** (2 - self.inner_slope) * (
-            (1.0 / (3 - self.inner_slope))
-            * special.hyp2f1(
-                3 - self.inner_slope, 3 - self.inner_slope, 4 - self.inner_slope, -eta
-            )
-            + integral_y_2
-        )
-
-
-class SphericalTruncatedNFW(AbstractEllipticalGeneralizedNFW):
-    def __init__(
-        self,
-        centre: typing.Tuple[float, float] = (0.0, 0.0),
-        kappa_s: float = 0.05,
-        scale_radius: float = 1.0,
-        truncation_radius: float = 2.0,
-    ):
-        super(SphericalTruncatedNFW, self).__init__(
-            centre=centre,
-            elliptical_comps=(0.0, 0.0),
-            kappa_s=kappa_s,
-            inner_slope=1.0,
-            scale_radius=scale_radius,
-        )
-
-        self.truncation_radius = truncation_radius
-        self.tau = self.truncation_radius / self.scale_radius
-
-    def coord_func_k(self, grid_radius):
-        return np.log(
-            np.divide(
-                grid_radius,
-                np.sqrt(np.square(grid_radius) + np.square(self.tau)) + self.tau,
-            )
-        )
-
-    def coord_func_l(self, grid_radius):
-
-        f_r = self.coord_func_f(grid_radius=grid_radius)
-        g_r = self.coord_func_g(grid_radius=grid_radius)
-        k_r = self.coord_func_k(grid_radius=grid_radius)
-
-        return np.divide(self.tau ** 2.0, (self.tau ** 2.0 + 1.0) ** 2.0) * (
-            ((self.tau ** 2.0 + 1.0) * g_r)
-            + (2 * f_r)
-            - (np.pi / (np.sqrt(self.tau ** 2.0 + grid_radius ** 2.0)))
-            + (
-                (
-                    (self.tau ** 2.0 - 1.0)
-                    / (self.tau * (np.sqrt(self.tau ** 2.0 + grid_radius ** 2.0)))
-                )
-                * k_r
-            )
-        )
-
-    def coord_func_m(self, grid_radius):
-        f_r = self.coord_func_f(grid_radius=grid_radius)
-        k_r = self.coord_func_k(grid_radius=grid_radius)
-
-        return (self.tau ** 2.0 / (self.tau ** 2.0 + 1.0) ** 2.0) * (
-            ((self.tau ** 2.0 + 2.0 * grid_radius ** 2.0 - 1.0) * f_r)
-            + (np.pi * self.tau)
-            + ((self.tau ** 2.0 - 1.0) * np.log(self.tau))
-            + (
-                np.sqrt(grid_radius ** 2.0 + self.tau ** 2.0)
-                * (((self.tau ** 2.0 - 1.0) / self.tau) * k_r - np.pi)
-            )
-        )
-
-    def convergence_func(self, grid_radius):
-        grid_radius = ((1.0 / self.scale_radius) * grid_radius) + 0j
-        return np.real(2.0 * self.kappa_s * self.coord_func_l(grid_radius=grid_radius))
-
-    def deflection_func_sph(self, grid_radius):
-        grid_radius = grid_radius + 0j
-        return np.real(self.coord_func_m(grid_radius=grid_radius))
-
-    def potential_from_grid(self, grid):
-        return arrays.Array.manual_1d(
-            array=np.zeros(shape=grid.shape[0]),
-            shape_2d=grid.sub_shape_2d,
-            pixel_scales=grid.pixel_scales,
-        )
-
-    @grids.grid_like_to_structure
-    @grids.transform
-    @grids.relocate_to_radial_minimum
-    def deflections_from_grid(self, grid, **kwargs):
-        """
-        Calculate the deflection angles at a given set of arc-second gridded coordinates.
-
-        Parameters
-        ----------
-        grid : aa.Grid
-            The grid of (y,x) arc-second coordinates the deflection angles are computed on.
-        """
-
-        eta = np.multiply(1.0 / self.scale_radius, self.grid_to_grid_radii(grid=grid))
-
-        deflection_grid = np.multiply(
-            (4.0 * self.kappa_s * self.scale_radius / eta),
-            self.deflection_func_sph(grid_radius=eta),
-        )
-
-        return self.grid_to_grid_cartesian(grid, deflection_grid)
-
-    def mass_at_truncation_radius_solar_mass(
-        self,
-        redshift_profile,
-        redshift_source,
-        redshift_of_cosmic_average_density="profile",
-        cosmology=cosmo.Planck15,
-    ):
-        mass_at_200 = self.mass_at_200_solar_masses(
-            redshift_object=redshift_profile,
-            redshift_source=redshift_source,
-            redshift_of_cosmic_average_density=redshift_of_cosmic_average_density,
-            cosmology=cosmology,
-        )
-
-        return (
-            mass_at_200
-            * (self.tau ** 2.0 / (self.tau ** 2.0 + 1.0) ** 2.0)
-            * (
-                ((self.tau ** 2.0 - 1) * np.log(self.tau))
-                + (self.tau * np.pi)
-                - (self.tau ** 2.0 + 1)
-            )
-        )
-
-
-class SphericalTruncatedNFWMCRDuffy(SphericalTruncatedNFW):
-    """
-    This function only applies for the lens configuration as follows:
-    Cosmology: FlatLamdaCDM
-    H0 = 70.0 km/sec/Mpc
-    Omega_Lambda = 0.7
-    Omega_m = 0.3
-    Redshfit of Main Lens: 0.6
-    Redshift of Source: 2.5
-    A truncated NFW halo at z = 0.6 with tau = 2.0
-    """
-
-    def __init__(
-        self,
-        centre: typing.Tuple[float, float] = (0.0, 0.0),
-        mass_at_200: float = 1e9,
-        redshift_object: float = 0.5,
-        redshift_source: float = 1.0,
-    ):
-        """
-        Input m200: The m200 of the NFW part of the corresponding tNFW part. Unit: M_sun.
-        """
-
-        self.mass_at_200 = mass_at_200
-
-        kappa_s, scale_radius, radius_at_200 = kappa_s_and_scale_radius_for_duffy(
-            mass_at_200=mass_at_200,
-            redshift_object=redshift_object,
-            redshift_source=redshift_source,
-        )
-
-        super(SphericalTruncatedNFWMCRDuffy, self).__init__(
-            centre=centre,
-            kappa_s=kappa_s,
-            scale_radius=scale_radius,
-            truncation_radius=2.0 * radius_at_200,
-        )
-
-
-class SphericalTruncatedNFWMCRLudlow(SphericalTruncatedNFW):
-    def __init__(
-        self,
-        centre: typing.Tuple[float, float] = (0.0, 0.0),
-        mass_at_200: float = 1e9,
-        redshift_object: float = 0.5,
-        redshift_source: float = 1.0,
-    ):
-        """
-        Input m200: The m200 of the NFW part of the corresponding tNFW part. Unit: M_sun.
-        """
-
-        self.mass_at_200 = mass_at_200
-
-        kappa_s, scale_radius, radius_at_200 = kappa_s_and_scale_radius_for_ludlow(
-            mass_at_200=mass_at_200,
-            redshift_object=redshift_object,
-            redshift_source=redshift_source,
-        )
-
-        super(SphericalTruncatedNFWMCRLudlow, self).__init__(
-            centre=centre,
-            kappa_s=kappa_s,
-            scale_radius=scale_radius,
-            truncation_radius=2.0 * radius_at_200,
-        )
-
-
-class SphericalTruncatedNFWChallenge(SphericalTruncatedNFW):
-    def __init__(
-        self,
-        centre: typing.Tuple[float, float] = (0.0, 0.0),
-        kappa_s: float = 0.05,
-        scale_radius: float = 1.0,
-    ):
-        def solve_c(c, de_c):
-            """
-            Equation need for solving concentration c for a given delta_c
-            """
-            return 200.0 / 3.0 * (c * c * c / (np.log(1 + c) - c / (1 + c))) - de_c
-
-        kpc_per_arcsec = 6.68549148608755
-        scale_radius_kpc = scale_radius * kpc_per_arcsec
-        cosmic_average_density = 262.30319684750657
-        critical_surface_density = 1940654909.413325
-        rho_s = kappa_s * critical_surface_density / scale_radius_kpc
-        de_c = rho_s / cosmic_average_density  # delta_c
-        concentration = fsolve(solve_c, 10.0, args=(de_c,))[0]
-        r200 = concentration * scale_radius_kpc / kpc_per_arcsec  # R_200
-
-        super(SphericalTruncatedNFWChallenge, self).__init__(
-            centre=centre,
-            kappa_s=kappa_s,
-            scale_radius=scale_radius,
-            truncation_radius=2.0 * r200,
-        )
-
-
-class SphericalTruncatedNFWMCRChallenge(SphericalTruncatedNFW):
-    """
-    This function only applies for the lens configuration as follows:
-    Cosmology: FlatLamdaCDM
-    H0 = 70.0 km/sec/Mpc
-    Omega_Lambda = 0.7
-    Omega_m = 0.3
-    Redshfit of Main Lens: 0.6
-    Redshift of Source: 2.5
-    A truncated NFW halo at z = 0.6 with tau = 2.0
-    """
-
-    def __init__(
-        self, centre: typing.Tuple[float, float] = (0.0, 0.0), mass_at_200: float = 1e9
-    ):
-        """
-        Input m200: The m200 of the NFW part of the corresponding tNFW part. Unit: M_sun.
-        """
-
-        cosmic_average_density = (
-            262.30319684751  # Critical Density at z=0.6 M_sun/kpc^3
-        )
-        critical_surface_density = 1940654909.413325  # Lensing Critical Surface Density for lens at z=0.6, source at z=2.5. M_sun/kpc^2
-        kpc_per_arcsec = 6.685491486088  # 1 arcsec = 6.685491486 kpc at z=0.6
-
-        concentration = 11.5 * (mass_at_200 / 1e10 + (mass_at_200 / 1e10) ** 2.0) ** (
-            -0.05
-        )  # This is the challenge setting.
-        radius_at_200 = (
-            mass_at_200 / (200.0 * cosmic_average_density * (4.0 * np.pi / 3.0))
-        ) ** (1.0 / 3.0)
-        de_c = (
-            200.0
-            / 3.0
-            * (
-                concentration
-                * concentration
-                * concentration
-                / (np.log(1.0 + concentration) - concentration / (1.0 + concentration))
-            )
-        )
-        scale_radius_kpc = radius_at_200 / concentration
-        rho_s = cosmic_average_density * de_c
-        kappa_s = rho_s * scale_radius_kpc / critical_surface_density
-        scale_radius = scale_radius_kpc / kpc_per_arcsec
-
-        super(SphericalTruncatedNFWMCRChallenge, self).__init__(
-            centre=centre,
-            kappa_s=kappa_s,
-            scale_radius=scale_radius,
-            truncation_radius=2.0 * radius_at_200,
-        )
-
-
-class EllipticalNFW(EllipticalGeneralizedNFW):
-    def __init__(
-        self,
-        centre: typing.Tuple[float, float] = (0.0, 0.0),
-        elliptical_comps: typing.Tuple[float, float] = (0.0, 0.0),
-        kappa_s: float = 0.05,
-        scale_radius: float = 1.0,
-    ):
-        """
-        The elliptical NFW profiles, used to fit the dark matter halo of the lens.
-
-        Parameters
-        ----------
-        centre: (float, float)
-            The (y,x) arc-second coordinates of the profile centre.
-        elliptical_comps : (float, float)
-            The first and second ellipticity components of the elliptical coordinate system, where
-            fac = (1 - axis_ratio) / (1 + axis_ratio), ellip_y = fac * sin(2*phi) and ellip_x = fac * cos(2*phi).
-        kappa_s : float
-            The overall normalization of the dark matter halo \
-            (kappa_s = (rho_s * scale_radius)/lensing_critical_density)
-        scale_radius : float
-            The arc-second radius where the average density within this radius is 200 times the critical density of \
-            the Universe..
-        """
-
-        super(EllipticalNFW, self).__init__(
-            centre=centre,
-            elliptical_comps=elliptical_comps,
-            kappa_s=kappa_s,
-            inner_slope=1.0,
-            scale_radius=scale_radius,
-        )
-
-    @staticmethod
-    def coord_func(r):
-        if r > 1:
-            return (1.0 / np.sqrt(r ** 2 - 1)) * np.arctan(np.sqrt(r ** 2 - 1))
-        elif r < 1:
-            return (1.0 / np.sqrt(1 - r ** 2)) * np.arctanh(np.sqrt(1 - r ** 2))
-        elif r == 1:
-            return 1
-
-    @grids.grid_like_to_structure
-    @grids.transform
-    @grids.relocate_to_radial_minimum
-    def potential_from_grid(self, grid):
-        """
-        Calculate the potential at a given set of arc-second gridded coordinates.
-
-        Parameters
-        ----------
-        grid : aa.Grid
-            The grid of (y,x) arc-second coordinates the deflection angles are computed on.
-
-        """
-        potential_grid = quad_grid(
-            self.potential_func,
-            0.0,
-            1.0,
-            grid,
-            args=(self.axis_ratio, self.kappa_s, self.scale_radius),
-            epsrel=1.49e-5,
-        )[0]
-
-        return potential_grid
-
-    @grids.grid_like_to_structure
-    @grids.transform
-    @grids.relocate_to_radial_minimum
-    def deflections_from_grid_via_integrator(self, grid):
-        """
-        Calculate the deflection angles at a given set of arc-second gridded coordinates.
-
-        Parameters
-        ----------
-        grid : aa.Grid
-            The grid of (y,x) arc-second coordinates the deflection angles are computed on.
-
-        """
-
-        def calculate_deflection_component(npow, index):
-            deflection_grid = self.axis_ratio * grid[:, index]
-            deflection_grid *= self.kappa_s * quad_grid(
-                self.deflection_func,
-                0.0,
-                1.0,
-                grid,
-                args=(npow, self.axis_ratio, self.scale_radius),
-            )[0]
-
-            return deflection_grid
-
-        deflection_y = calculate_deflection_component(1.0, 0)
-        deflection_x = calculate_deflection_component(0.0, 1)
-
-        return self.rotate_grid_from_profile(
-            np.multiply(1.0, np.vstack((deflection_y, deflection_x)).T)
-        )
-
-    def convergence_func(self, grid_radius):
-        grid_radius = (1.0 / self.scale_radius) * grid_radius + 0j
-        return np.real(2.0 * self.kappa_s * self.coord_func_g(grid_radius=grid_radius))
-
-    @staticmethod
-    def potential_func(u, y, x, axis_ratio, kappa_s, scale_radius):
-        eta_u = (1.0 / scale_radius) * np.sqrt(
-            (u * ((x ** 2) + (y ** 2 / (1 - (1 - axis_ratio ** 2) * u))))
-        )
-
-        if eta_u > 1:
-            eta_u_2 = (1.0 / np.sqrt(eta_u ** 2 - 1)) * np.arctan(
-                np.sqrt(eta_u ** 2 - 1)
-            )
-        elif eta_u < 1:
-            eta_u_2 = (1.0 / np.sqrt(1 - eta_u ** 2)) * np.arctanh(
-                np.sqrt(1 - eta_u ** 2)
-            )
-        else:
-            eta_u_2 = 1
-
-        return (
-            4.0
-            * kappa_s
-            * scale_radius
-            * (axis_ratio / 2.0)
-            * (eta_u / u)
-            * ((np.log(eta_u / 2.0) + eta_u_2) / eta_u)
-            / ((1 - (1 - axis_ratio ** 2) * u) ** 0.5)
-        )
-
-    @staticmethod
-    def deflection_func(u, y, x, npow, axis_ratio, scale_radius):
-        eta_u = (1.0 / scale_radius) * np.sqrt(
-            (u * ((x ** 2) + (y ** 2 / (1 - (1 - axis_ratio ** 2) * u))))
-        )
-
-        if eta_u > 1:
-            eta_u_2 = (1.0 / np.sqrt(eta_u ** 2 - 1)) * np.arctan(
-                np.sqrt(eta_u ** 2 - 1)
-            )
-        elif eta_u < 1:
-            eta_u_2 = (1.0 / np.sqrt(1 - eta_u ** 2)) * np.arctanh(
-                np.sqrt(1 - eta_u ** 2)
-            )
-        else:
-            eta_u_2 = 1
-
-        return (
-            2.0
-            * (1 - eta_u_2)
-            / (eta_u ** 2 - 1)
-            / ((1 - (1 - axis_ratio ** 2) * u) ** (npow + 0.5))
-        )
-
-
-class SphericalNFW(EllipticalNFW):
-    def __init__(
-        self,
-        centre: typing.Tuple[float, float] = (0.0, 0.0),
-        kappa_s: float = 0.05,
-        scale_radius: float = 1.0,
-    ):
-        """
-        The spherical NFW profiles, used to fit the dark matter halo of the lens.
-
-        Parameters
-        ----------
-        centre: (float, float)
-            The (y,x) arc-second coordinates of the profile centre.
-        kappa_s : float
-            The overall normalization of the dark matter halo \
-            (kappa_s = (rho_s * scale_radius)/lensing_critical_density)
-        scale_radius : float
-            The arc-second radius where the average density within this radius is 200 times the critical density of \
-            the Universe..
-        """
-
-        super(SphericalNFW, self).__init__(
-            centre=centre,
-            elliptical_comps=(0.0, 0.0),
-            kappa_s=kappa_s,
-            scale_radius=scale_radius,
-        )
-
-    @grids.grid_like_to_structure
-    @grids.transform
-    @grids.relocate_to_radial_minimum
-    def potential_from_grid(self, grid):
-        """
-        Calculate the potential at a given set of arc-second gridded coordinates.
-
-        Parameters
-        ----------
-        grid : aa.Grid
-            The grid of (y,x) arc-second coordinates the deflection angles are computed on.
-
-        """
-        eta = (1.0 / self.scale_radius) * self.grid_to_grid_radii(grid) + 0j
-        return np.real(
-            2.0 * self.scale_radius * self.kappa_s * self.potential_func_sph(eta)
-        )
-
-    def deflection_func_sph(self, grid_radius):
-        grid_radius = grid_radius + 0j
-        return np.real(self.coord_func_h(grid_radius=grid_radius))
-
-    @staticmethod
-    def potential_func_sph(eta):
-        return ((np.log(eta / 2.0)) ** 2) - (np.arctanh(np.sqrt(1 - eta ** 2))) ** 2
-
-    @grids.grid_like_to_structure
-    @grids.transform
-    @grids.relocate_to_radial_minimum
-    def deflections_from_grid(self, grid, **kwargs):
-        """
-        Calculate the deflection angles at a given set of arc-second gridded coordinates.
-
-        Parameters
-        ----------
-        grid : aa.Grid
-            The grid of (y,x) arc-second coordinates the deflection angles are computed on.
-        """
-
-        eta = np.multiply(1.0 / self.scale_radius, self.grid_to_grid_radii(grid=grid))
-
-        deflection_grid = np.multiply(
-            (4.0 * self.kappa_s * self.scale_radius / eta),
-            self.deflection_func_sph(grid_radius=eta),
-        )
-
-        return self.grid_to_grid_cartesian(grid, deflection_grid)
-
-
-class SphericalNFWMCRDuffy(SphericalNFW):
-    def __init__(
-        self,
-        centre: typing.Tuple[float, float] = (0.0, 0.0),
-        mass_at_200: float = 1e9,
-        redshift_object: float = 0.5,
-        redshift_source: float = 1.0,
-    ):
-
-        self.mass_at_200 = mass_at_200
-
-        kappa_s, scale_radius, radius_at_200 = kappa_s_and_scale_radius_for_duffy(
-            mass_at_200=mass_at_200,
-            redshift_object=redshift_object,
-            redshift_source=redshift_source,
-        )
-
-        super(SphericalNFWMCRDuffy, self).__init__(
-            centre=centre, kappa_s=kappa_s, scale_radius=scale_radius
-        )
-
-
-class SphericalNFWMCRLudlow(SphericalNFW):
-    def __init__(
-        self,
-        centre: typing.Tuple[float, float] = (0.0, 0.0),
-        mass_at_200: float = 1e9,
-        redshift_object: float = 0.5,
-        redshift_source: float = 1.0,
-    ):
-
-        self.mass_at_200 = mass_at_200
-
-        kappa_s, scale_radius, radius_at_200 = kappa_s_and_scale_radius_for_ludlow(
-            mass_at_200=mass_at_200,
-            redshift_object=redshift_object,
-            redshift_source=redshift_source,
-        )
-
-        super(SphericalNFWMCRLudlow, self).__init__(
-            centre=centre, kappa_s=kappa_s, scale_radius=scale_radius
-        )
-
-
-def kappa_s_and_scale_radius_for_duffy(mass_at_200, redshift_object, redshift_source):
-
-    cosmology = cosmo.Planck15
-
-    cosmic_average_density = (
-        cosmology.critical_density(redshift_object).to(units.solMass / units.kpc ** 3)
-    ).value
-
-    critical_surface_density = cosmology_util.critical_surface_density_between_redshifts_solar_mass_per_kpc2_from(
-        redshift_0=redshift_object, redshift_1=redshift_source, cosmology=cosmology
-    )
-
-    kpc_per_arcsec = cosmology_util.kpc_per_arcsec_from(
-        redshift=redshift_object, cosmology=cosmology
-    )
-
-    radius_at_200 = (
-        mass_at_200 / (200.0 * cosmic_average_density * (4.0 * np.pi / 3.0))
-    ) ** (
-        1.0 / 3.0
-    )  # r200
-    coefficient = 5.71 * (1.0 + redshift_object) ** (
-        -0.47
-    )  # The coefficient of Duffy mass-concentration (Duffy+2008)
-    concentration = coefficient * (mass_at_200 / 2.952465309e12) ** (
-        -0.084
-    )  # mass-concentration relation. (Duffy+2008)
-    de_c = (
-        200.0
-        / 3.0
-        * (
-            concentration ** 3
-            / (np.log(1.0 + concentration) - concentration / (1.0 + concentration))
-        )
-    )  # rho_c
-
-    scale_radius_kpc = radius_at_200 / concentration  # scale radius in kpc
-    rho_s = cosmic_average_density * de_c  # rho_s
-    kappa_s = rho_s * scale_radius_kpc / critical_surface_density  # kappa_s
-    scale_radius = scale_radius_kpc / kpc_per_arcsec  # scale radius in arcsec
-
-    return kappa_s, scale_radius, radius_at_200
-
-
-def kappa_s_and_scale_radius_for_ludlow(mass_at_200, redshift_object, redshift_source):
-
-    cosmology = cosmo.Planck15
-
-    col_cosmo = col_cosmology.setCosmology("planck15")
-    m_input = mass_at_200 * col_cosmo.h
-    concentration = col_concentration(
-        m_input, "200c", redshift_object, model="ludlow16"
-    )
-
-    cosmic_average_density = (
-        cosmology.critical_density(redshift_object).to(units.solMass / units.kpc ** 3)
-    ).value
-
-    critical_surface_density = cosmology_util.critical_surface_density_between_redshifts_solar_mass_per_kpc2_from(
-        redshift_0=redshift_object, redshift_1=redshift_source, cosmology=cosmology
-    )
-
-    kpc_per_arcsec = cosmology_util.kpc_per_arcsec_from(
-        redshift=redshift_object, cosmology=cosmology
-    )
-
-    radius_at_200 = (
-        mass_at_200 / (200.0 * cosmic_average_density * (4.0 * np.pi / 3.0))
-    ) ** (
-        1.0 / 3.0
-    )  # r200
-
-    de_c = (
-        200.0
-        / 3.0
-        * (
-            concentration ** 3
-            / (np.log(1.0 + concentration) - concentration / (1.0 + concentration))
-        )
-    )  # rho_c
-
-    scale_radius_kpc = radius_at_200 / concentration  # scale radius in kpc
-    rho_s = cosmic_average_density * de_c  # rho_s
-    kappa_s = rho_s * scale_radius_kpc / critical_surface_density  # kappa_s
-    scale_radius = scale_radius_kpc / kpc_per_arcsec  # scale radius in arcsec
-
-    return kappa_s, scale_radius, radius_at_200
+import inspect
+import typing
+
+import numpy as np
+from astropy import cosmology as cosmo
+from astropy import units
+from autoarray import decorator_util
+from autoarray.structures import arrays, grids
+from autogalaxy import exc
+from autogalaxy.profiles import mass_profiles as mp
+from autogalaxy.util import cosmology_util
+from colossus.cosmology import cosmology as col_cosmology
+from colossus.halo.concentration import concentration as col_concentration
+from numba import cfunc
+from numba.types import intc, CPointer, float64
+
+# from pyquad import quad_grid
+from scipy import LowLevelCallable
+from scipy import special
+from scipy.integrate import quad
+from scipy.optimize import fsolve
+from autogalaxy.profiles.mass_profiles.mass_profiles import MassProfileMGE
+
+
+def jit_integrand(integrand_function):
+
+    jitted_function = decorator_util.jit(nopython=True, cache=True)(integrand_function)
+    no_args = len(inspect.getfullargspec(integrand_function).args)
+
+    wrapped = None
+
+    if no_args == 4:
+        # noinspection PyUnusedLocal
+        def wrapped(n, xx):
+            return jitted_function(xx[0], xx[1], xx[2], xx[3])
+
+    elif no_args == 5:
+        # noinspection PyUnusedLocal
+        def wrapped(n, xx):
+            return jitted_function(xx[0], xx[1], xx[2], xx[3], xx[4])
+
+    elif no_args == 6:
+        # noinspection PyUnusedLocal
+        def wrapped(n, xx):
+            return jitted_function(xx[0], xx[1], xx[2], xx[3], xx[4], xx[5])
+
+    elif no_args == 7:
+        # noinspection PyUnusedLocal
+        def wrapped(n, xx):
+            return jitted_function(xx[0], xx[1], xx[2], xx[3], xx[4], xx[5], xx[6])
+
+    elif no_args == 8:
+        # noinspection PyUnusedLocal
+        def wrapped(n, xx):
+            return jitted_function(
+                xx[0], xx[1], xx[2], xx[3], xx[4], xx[5], xx[6], xx[7]
+            )
+
+    elif no_args == 9:
+        # noinspection PyUnusedLocal
+        def wrapped(n, xx):
+            return jitted_function(
+                xx[0], xx[1], xx[2], xx[3], xx[4], xx[5], xx[6], xx[7], xx[8]
+            )
+
+    elif no_args == 10:
+        # noinspection PyUnusedLocal
+        def wrapped(n, xx):
+            return jitted_function(
+                xx[0], xx[1], xx[2], xx[3], xx[4], xx[5], xx[6], xx[7], xx[8], xx[9]
+            )
+
+    elif no_args == 11:
+        # noinspection PyUnusedLocal
+        def wrapped(n, xx):
+            return jitted_function(
+                xx[0],
+                xx[1],
+                xx[2],
+                xx[3],
+                xx[4],
+                xx[5],
+                xx[6],
+                xx[7],
+                xx[8],
+                xx[9],
+                xx[10],
+            )
+
+    cf = cfunc(float64(intc, CPointer(float64)))
+
+    return LowLevelCallable(cf(wrapped).ctypes)
+
+
+class DarkProfile:
+
+    pass
+
+
+# noinspection PyAbstractClass
+class AbstractEllipticalGeneralizedNFW(
+    mp.EllipticalMassProfile, mp.MassProfile, DarkProfile, MassProfileMGE
+):
+    epsrel = 1.49e-5
+
+    def __init__(
+        self,
+        centre: typing.Tuple[float, float] = (0.0, 0.0),
+        elliptical_comps: typing.Tuple[float, float] = (0.0, 0.0),
+        kappa_s: float = 0.05,
+        inner_slope: float = 1.0,
+        scale_radius: float = 1.0,
+    ):
+        """
+        The elliptical NFW profiles, used to fit the dark matter halo of the lens.
+
+        Parameters
+        ----------
+        centre: (float, float)
+            The (y,x) arc-second coordinates of the profile centre.
+        elliptical_comps : (float, float)
+            The first and second ellipticity components of the elliptical coordinate system, where
+            fac = (1 - axis_ratio) / (1 + axis_ratio), ellip_y = fac * sin(2*phi) and ellip_x = fac * cos(2*phi).
+        kappa_s : float
+            The overall normalization of the dark matter halo \
+            (kappa_s = (rho_s * scale_radius)/lensing_critical_density)
+        inner_slope : float
+            The inner slope of the dark matter halo
+        scale_radius : float
+            The arc-second radius where the average density within this radius is 200 times the critical density of \
+            the Universe..
+        """
+
+        super(AbstractEllipticalGeneralizedNFW, self).__init__(
+            centre=centre, elliptical_comps=elliptical_comps
+        )
+        super(mp.MassProfile, self).__init__()
+        super(MassProfileMGE, self).__init__()
+
+        self.kappa_s = kappa_s
+        self.scale_radius = scale_radius
+        self.inner_slope = inner_slope
+
+    def tabulate_integral(self, grid, tabulate_bins):
+        """Tabulate an integral over the convergence of deflection potential of a mass profile. This is used in \
+        the GeneralizedNFW profile classes to speed up the integration procedure.
+
+        Parameters
+        -----------
+        grid : aa.Grid
+            The grid of (y,x) arc-second coordinates the potential / deflection_stacks are computed on.
+        tabulate_bins : int
+            The number of bins to tabulate the inner integral of this profile.
+        """
+        eta_min = 1.0e-4
+        eta_max = 1.05 * np.max(self.grid_to_elliptical_radii(grid))
+
+        minimum_log_eta = np.log10(eta_min)
+        maximum_log_eta = np.log10(eta_max)
+        bin_size = (maximum_log_eta - minimum_log_eta) / (tabulate_bins - 1)
+
+        return eta_min, eta_max, minimum_log_eta, maximum_log_eta, bin_size
+
+    @grids.grid_like_to_structure
+    @grids.transform
+    @grids.relocate_to_radial_minimum
+    def convergence_from_grid(self, grid):
+        """Calculate the projected convergence at a given set of arc-second gridded coordinates.
+
+        Parameters
+        ----------
+        grid : aa.Grid
+            The grid of (y,x) arc-second coordinates the convergence is computed on.
+
+        """
+
+        grid_eta = self.grid_to_elliptical_radii(grid=grid)
+
+        return self.convergence_func(grid_radius=grid_eta)
+
+    @grids.grid_like_to_structure
+    @grids.transform
+    @grids.relocate_to_radial_minimum
+    def convergence_from_grid_via_gaussians(self, grid):
+        """Calculate the projected convergence at a given set of arc-second gridded coordinates.
+
+        Parameters
+        ----------
+        grid : aa.Grid
+            The grid of (y,x) arc-second coordinates the convergence is computed on.
+
+        """
+
+        elliptical_radii = self.grid_to_elliptical_radii(grid)
+
+        return self._convergence_from_grid_via_gaussians(grid_radii=elliptical_radii)
+
+    @property
+    def ellipticity_rescale(self):
+        return 1.0 - ((1.0 - self.axis_ratio) / 2.0)
+
+    def coord_func_f(self, grid_radius):
+        if isinstance(grid_radius, np.ndarray):
+            return self.coord_func_f_jit(
+                grid_radius=grid_radius,
+                f=np.ones(shape=grid_radius.shape[0], dtype="complex64"),
+            )
+        else:
+            return self.coord_func_f_float_jit(grid_radius=grid_radius)
+
+    @staticmethod
+    @decorator_util.jit()
+    def coord_func_f_jit(grid_radius, f):
+
+        for index in range(f.shape[0]):
+
+            if np.real(grid_radius[index]) > 1.0:
+                f[index] = (
+                    1.0 / np.sqrt(np.square(grid_radius[index]) - 1.0)
+                ) * np.arccos(np.divide(1.0, grid_radius[index]))
+            elif np.real(grid_radius[index]) < 1.0:
+                f[index] = (
+                    1.0 / np.sqrt(1.0 - np.square(grid_radius[index]))
+                ) * np.arccosh(np.divide(1.0, grid_radius[index]))
+
+        return f
+
+    @staticmethod
+    @decorator_util.jit()
+    def coord_func_f_float_jit(grid_radius):
+
+        if np.real(grid_radius) > 1.0:
+            return (1.0 / np.sqrt(np.square(grid_radius) - 1.0)) * np.arccos(
+                np.divide(1.0, grid_radius)
+            )
+        elif np.real(grid_radius) < 1.0:
+            return (1.0 / np.sqrt(1.0 - np.square(grid_radius))) * np.arccosh(
+                np.divide(1.0, grid_radius)
+            )
+        else:
+            return 1.0
+
+    def coord_func_g(self, grid_radius):
+        f_r = self.coord_func_f(grid_radius=grid_radius)
+
+        if isinstance(grid_radius, np.ndarray):
+            return self.coord_func_g_jit(
+                grid_radius=grid_radius,
+                f_r=f_r,
+                g=np.zeros(shape=grid_radius.shape[0], dtype="complex64"),
+            )
+        else:
+            return self.coord_func_g_float_jit(grid_radius=grid_radius, f_r=f_r)
+
+    @staticmethod
+    @decorator_util.jit()
+    def coord_func_g_jit(grid_radius, f_r, g):
+
+        for index in range(f_r.shape[0]):
+            if np.real(grid_radius[index]) > 1.0:
+                g[index] = (1.0 - f_r[index]) / (np.square(grid_radius[index]) - 1.0)
+            elif np.real(grid_radius[index]) < 1.0:
+                g[index] = (f_r[index] - 1.0) / (1.0 - np.square(grid_radius[index]))
+            else:
+                g[index] = 1.0 / 3.0
+
+        return g
+
+    @staticmethod
+    @decorator_util.jit()
+    def coord_func_g_float_jit(grid_radius, f_r):
+
+        if np.real(grid_radius) > 1.0:
+            return (1.0 - f_r) / (np.square(grid_radius) - 1.0)
+        elif np.real(grid_radius) < 1.0:
+            return (f_r - 1.0) / (1.0 - np.square(grid_radius))
+        else:
+            return 1.0 / 3.0
+
+    def coord_func_h(self, grid_radius):
+        return np.log(grid_radius / 2.0) + self.coord_func_f(grid_radius=grid_radius)
+
+    def rho_at_scale_radius_solar_mass_per_kpc3(
+        self, redshift_object, redshift_source, cosmology=cosmo.Planck15
+    ):
+        """The Cosmic average density is defined at the redshift of the profile."""
+
+        critical_surface_density = cosmology_util.critical_surface_density_between_redshifts_solar_mass_per_kpc2_from(
+            redshift_0=redshift_object, redshift_1=redshift_source, cosmology=cosmology
+        )
+
+        kpc_per_arcsec = cosmology_util.kpc_per_arcsec_from(
+            redshift=redshift_object, cosmology=cosmology
+        )
+
+        return (
+            self.kappa_s
+            * critical_surface_density
+            / (self.scale_radius * kpc_per_arcsec)
+        )
+
+    def delta_concentration(
+        self,
+        redshift_object,
+        redshift_source,
+        redshift_of_cosmic_average_density="profile",
+        cosmology=cosmo.Planck15,
+    ):
+
+        if redshift_of_cosmic_average_density == "profile":
+            redshift_calc = redshift_object
+        elif redshift_of_cosmic_average_density == "local":
+            redshift_calc = 0.0
+        else:
+            raise exc.UnitsException(
+                "The redshift of the cosmic average density haas been specified as an invalid "
+                "string. Must be {local, profile}"
+            )
+
+        cosmic_average_density = (
+            cosmology_util.cosmic_average_density_solar_mass_per_kpc3_from(
+                redshift=redshift_calc, cosmology=cosmology
+            )
+        )
+
+        rho_scale_radius = self.rho_at_scale_radius_solar_mass_per_kpc3(
+            redshift_object=redshift_object,
+            redshift_source=redshift_source,
+            cosmology=cosmology,
+        )
+
+        return rho_scale_radius / cosmic_average_density
+
+    def concentration(
+        self,
+        redshift_profile,
+        redshift_source,
+        redshift_of_cosmic_average_density="profile",
+        cosmology=cosmo.Planck15,
+    ):
+
+        delta_concentration = self.delta_concentration(
+            redshift_object=redshift_profile,
+            redshift_source=redshift_source,
+            redshift_of_cosmic_average_density=redshift_of_cosmic_average_density,
+            cosmology=cosmology,
+        )
+
+        return fsolve(
+            func=self.concentration_func, x0=10.0, args=(delta_concentration,)
+        )[0]
+
+    @staticmethod
+    def concentration_func(concentration, delta_concentration):
+        return (
+            200.0
+            / 3.0
+            * (
+                concentration
+                * concentration
+                * concentration
+                / (np.log(1 + concentration) - concentration / (1 + concentration))
+            )
+            - delta_concentration
+        )
+
+    def radius_at_200(
+        self,
+        redshift_object,
+        redshift_source,
+        redshift_of_cosmic_average_density="profile",
+        cosmology=cosmo.Planck15,
+    ):
+
+        concentration = self.concentration(
+            redshift_profile=redshift_object,
+            redshift_source=redshift_source,
+            redshift_of_cosmic_average_density=redshift_of_cosmic_average_density,
+            cosmology=cosmology,
+        )
+
+        return concentration * self.scale_radius
+
+    def mass_at_200_solar_masses(
+        self,
+        redshift_object,
+        redshift_source,
+        redshift_of_cosmic_average_density="profile",
+        cosmology=cosmo.Planck15,
+    ):
+
+        if redshift_of_cosmic_average_density == "profile":
+            redshift_calc = redshift_object
+        elif redshift_of_cosmic_average_density == "local":
+            redshift_calc = 0.0
+        else:
+            raise exc.UnitsException(
+                "The redshift of the cosmic average density haas been specified as an invalid "
+                "string. Must be {local, profile}"
+            )
+
+        cosmic_average_density = (
+            cosmology_util.cosmic_average_density_solar_mass_per_kpc3_from(
+                redshift=redshift_calc, cosmology=cosmology
+            )
+        )
+
+        radius_at_200 = self.radius_at_200(
+            redshift_object=redshift_object,
+            redshift_source=redshift_source,
+            redshift_of_cosmic_average_density=redshift_of_cosmic_average_density,
+            cosmology=cosmology,
+        )
+
+        kpc_per_arcsec = cosmology_util.kpc_per_arcsec_from(
+            redshift=redshift_object, cosmology=cosmology
+        )
+
+        radius_at_200_kpc = radius_at_200 * kpc_per_arcsec
+
+        return (
+            200.0
+            * ((4.0 / 3.0) * np.pi)
+            * cosmic_average_density
+            * (radius_at_200_kpc ** 3.0)
+        )
+
+    def decompose_convergence_into_gaussians(self):
+
+        rho_at_scale_radius = (
+            self.kappa_s / self.scale_radius
+        )  # density parameter of 3D gNFW
+
+        radii_min = self.scale_radius / 2000.0
+        radii_max = self.scale_radius * 30.0
+
+        def gnfw_3d(r):
+            x = r / self.scale_radius
+            return (
+                rho_at_scale_radius
+                * x ** (-self.inner_slope)
+                * (1.0 + x) ** (self.inner_slope - 3.0)
+            )
+
+        amps, sigmas = self._decompose_convergence_into_gaussians(
+            func=gnfw_3d, radii_min=radii_min, radii_max=radii_max
+        )
+        amps *= np.sqrt(2.0 * np.pi) * sigmas
+        return amps, sigmas
+
+
+class EllipticalGeneralizedNFW(AbstractEllipticalGeneralizedNFW):
+    @grids.grid_like_to_structure
+    @grids.transform
+    @grids.relocate_to_radial_minimum
+    def potential_from_grid(self, grid, tabulate_bins=1000):
+        """
+        Calculate the potential at a given set of arc-second gridded coordinates.
+
+        Parameters
+        ----------
+        grid : aa.Grid
+            The grid of (y,x) arc-second coordinates the deflection angles are computed on.
+        tabulate_bins : int
+            The number of bins to tabulate the inner integral of this profile.
+
+        """
+
+        @jit_integrand
+        def deflection_integrand(x, kappa_radius, scale_radius, inner_slope):
+            return (x + kappa_radius / scale_radius) ** (inner_slope - 3) * (
+                (1 - np.sqrt(1 - x ** 2)) / x
+            )
+
+        (
+            eta_min,
+            eta_max,
+            minimum_log_eta,
+            maximum_log_eta,
+            bin_size,
+        ) = self.tabulate_integral(grid, tabulate_bins)
+
+        potential_grid = np.zeros(grid.shape[0])
+
+        deflection_integral = np.zeros((tabulate_bins,))
+
+        for i in range(tabulate_bins):
+            eta = 10.0 ** (minimum_log_eta + (i - 1) * bin_size)
+
+            integral = quad(
+                deflection_integrand,
+                a=0.0,
+                b=1.0,
+                args=(eta, self.scale_radius, self.inner_slope),
+                epsrel=EllipticalGeneralizedNFW.epsrel,
+            )[0]
+
+            deflection_integral[i] = (
+                (eta / self.scale_radius) ** (2 - self.inner_slope)
+            ) * (
+                (1.0 / (3 - self.inner_slope))
+                * special.hyp2f1(
+                    3 - self.inner_slope,
+                    3 - self.inner_slope,
+                    4 - self.inner_slope,
+                    -(eta / self.scale_radius),
+                )
+                + integral
+            )
+
+        for i in range(grid.shape[0]):
+
+            potential_grid[i] = (2.0 * self.kappa_s * self.axis_ratio) * quad(
+                self.potential_func,
+                a=0.0,
+                b=1.0,
+                args=(
+                    grid[i, 0],
+                    grid[i, 1],
+                    self.axis_ratio,
+                    minimum_log_eta,
+                    maximum_log_eta,
+                    tabulate_bins,
+                    deflection_integral,
+                ),
+                epsrel=EllipticalGeneralizedNFW.epsrel,
+            )[0]
+
+        return potential_grid
+
+    @grids.grid_like_to_structure
+    @grids.transform
+    @grids.relocate_to_radial_minimum
+    def deflections_from_grid(self, grid):
+
+        return self._deflections_from_grid_via_gaussians(
+            grid=grid, sigmas_factor=self.axis_ratio
+        )
+
+    @grids.grid_like_to_structure
+    @grids.transform
+    @grids.relocate_to_radial_minimum
+    def deflections_from_grid_via_integrator(self, grid, tabulate_bins=1000):
+        """
+        Calculate the deflection angles at a given set of arc-second gridded coordinates.
+
+        Parameters
+        ----------
+        grid : aa.Grid
+            The grid of (y,x) arc-second coordinates the deflection angles are computed on.
+        tabulate_bins : int
+            The number of bins to tabulate the inner integral of this profile.
+
+        """
+
+        @jit_integrand
+        def surface_density_integrand(x, kappa_radius, scale_radius, inner_slope):
+            return (
+                (3 - inner_slope)
+                * (x + kappa_radius / scale_radius) ** (inner_slope - 4)
+                * (1 - np.sqrt(1 - x * x))
+            )
+
+        def calculate_deflection_component(npow, yx_index):
+
+            deflection_grid = np.zeros(grid.shape[0])
+
+            for i in range(grid.shape[0]):
+
+                deflection_grid[i] = (
+                    2.0
+                    * self.kappa_s
+                    * self.axis_ratio
+                    * grid[i, yx_index]
+                    * quad(
+                        self.deflection_func,
+                        a=0.0,
+                        b=1.0,
+                        args=(
+                            grid[i, 0],
+                            grid[i, 1],
+                            npow,
+                            self.axis_ratio,
+                            minimum_log_eta,
+                            maximum_log_eta,
+                            tabulate_bins,
+                            surface_density_integral,
+                        ),
+                        epsrel=EllipticalGeneralizedNFW.epsrel,
+                    )[0]
+                )
+
+                return deflection_grid
+
+        (
+            eta_min,
+            eta_max,
+            minimum_log_eta,
+            maximum_log_eta,
+            bin_size,
+        ) = self.tabulate_integral(grid, tabulate_bins)
+
+        surface_density_integral = np.zeros((tabulate_bins,))
+
+        for i in range(tabulate_bins):
+            eta = 10.0 ** (minimum_log_eta + (i - 1) * bin_size)
+
+            integral = quad(
+                surface_density_integrand,
+                a=0.0,
+                b=1.0,
+                args=(eta, self.scale_radius, self.inner_slope),
+                epsrel=EllipticalGeneralizedNFW.epsrel,
+            )[0]
+
+            surface_density_integral[i] = (
+                (eta / self.scale_radius) ** (1 - self.inner_slope)
+            ) * (((1 + eta / self.scale_radius) ** (self.inner_slope - 3)) + integral)
+
+        deflection_y = calculate_deflection_component(npow=1.0, yx_index=0)
+        deflection_x = calculate_deflection_component(npow=0.0, yx_index=1)
+
+        return self.rotate_grid_from_profile(
+            np.multiply(1.0, np.vstack((deflection_y, deflection_x)).T)
+        )
+
+    def convergence_func(self, grid_radius):
+        def integral_y(y, eta):
+            return (y + eta) ** (self.inner_slope - 4) * (1 - np.sqrt(1 - y ** 2))
+
+        grid_radius = (1.0 / self.scale_radius) * grid_radius
+
+        for index in range(grid_radius.shape[0]):
+
+            integral_y_value = quad(
+                integral_y,
+                a=0.0,
+                b=1.0,
+                args=grid_radius[index],
+                epsrel=EllipticalGeneralizedNFW.epsrel,
+            )[0]
+
+            grid_radius[index] = (
+                2.0
+                * self.kappa_s
+                * (grid_radius[index] ** (1 - self.inner_slope))
+                * (
+                    (1 + grid_radius[index]) ** (self.inner_slope - 3)
+                    + ((3 - self.inner_slope) * integral_y_value)
+                )
+            )
+
+        return grid_radius
+
+    @staticmethod
+    def potential_func(
+        u,
+        y,
+        x,
+        axis_ratio,
+        minimum_log_eta,
+        maximum_log_eta,
+        tabulate_bins,
+        potential_integral,
+    ):
+        eta_u = np.sqrt((u * ((x ** 2) + (y ** 2 / (1 - (1 - axis_ratio ** 2) * u)))))
+        bin_size = (maximum_log_eta - minimum_log_eta) / (tabulate_bins - 1)
+        i = 1 + int((np.log10(eta_u) - minimum_log_eta) / bin_size)
+        r1 = 10.0 ** (minimum_log_eta + (i - 1) * bin_size)
+        r2 = r1 * 10.0 ** bin_size
+        phi = potential_integral[i] + (
+            potential_integral[i + 1] - potential_integral[i]
+        ) * (eta_u - r1) / (r2 - r1)
+        return eta_u * (phi / u) / (1.0 - (1.0 - axis_ratio ** 2) * u) ** 0.5
+
+    @staticmethod
+    def deflection_func(
+        u,
+        y,
+        x,
+        npow,
+        axis_ratio,
+        minimum_log_eta,
+        maximum_log_eta,
+        tabulate_bins,
+        surface_density_integral,
+    ):
+
+        eta_u = np.sqrt((u * ((x ** 2) + (y ** 2 / (1 - (1 - axis_ratio ** 2) * u)))))
+        bin_size = (maximum_log_eta - minimum_log_eta) / (tabulate_bins - 1)
+        i = 1 + int((np.log10(eta_u) - minimum_log_eta) / bin_size)
+        r1 = 10.0 ** (minimum_log_eta + (i - 1) * bin_size)
+        r2 = r1 * 10.0 ** bin_size
+        kap = surface_density_integral[i] + (
+            surface_density_integral[i + 1] - surface_density_integral[i]
+        ) * (eta_u - r1) / (r2 - r1)
+        return kap / (1.0 - (1.0 - axis_ratio ** 2) * u) ** (npow + 0.5)
+
+
+class SphericalGeneralizedNFW(EllipticalGeneralizedNFW):
+    def __init__(
+        self,
+        centre: typing.Tuple[float, float] = (0.0, 0.0),
+        kappa_s: float = 0.05,
+        inner_slope: float = 1.0,
+        scale_radius: float = 1.0,
+    ):
+        """
+        The spherical NFW profiles, used to fit the dark matter halo of the lens.
+
+        Parameters
+        ----------
+        centre: (float, float)
+            The (y,x) arc-second coordinates of the profile centre.
+        kappa_s : float
+            The overall normalization of the dark matter halo \
+            (kappa_s = (rho_s * scale_radius)/lensing_critical_density)
+        inner_slope : float
+            The inner slope of the dark matter halo.
+        scale_radius : float
+            The arc-second radius where the average density within this radius is 200 times the critical density of \
+            the Universe..
+        """
+
+        super(SphericalGeneralizedNFW, self).__init__(
+            centre=centre,
+            elliptical_comps=(0.0, 0.0),
+            kappa_s=kappa_s,
+            inner_slope=inner_slope,
+            scale_radius=scale_radius,
+        )
+
+    @grids.grid_like_to_structure
+    @grids.transform
+    @grids.relocate_to_radial_minimum
+    def deflections_from_grid_via_integrator(self, grid, **kwargs):
+        """
+        Calculate the deflection angles at a given set of arc-second gridded coordinates.
+
+        Parameters
+        ----------
+        grid : aa.Grid
+            The grid of (y,x) arc-second coordinates the deflection angles are computed on.
+        """
+
+        eta = np.multiply(1.0 / self.scale_radius, self.grid_to_grid_radii(grid))
+
+        deflection_grid = np.zeros(grid.shape[0])
+
+        for i in range(grid.shape[0]):
+            deflection_grid[i] = np.multiply(
+                4.0 * self.kappa_s * self.scale_radius, self.deflection_func_sph(eta[i])
+            )
+
+        return self.grid_to_grid_cartesian(grid, deflection_grid)
+
+    @staticmethod
+    def deflection_integrand(y, eta, inner_slope):
+        return (y + eta) ** (inner_slope - 3) * ((1 - np.sqrt(1 - y ** 2)) / y)
+
+    def deflection_func_sph(self, eta):
+        integral_y_2 = quad(
+            self.deflection_integrand,
+            a=0.0,
+            b=1.0,
+            args=(eta, self.inner_slope),
+            epsrel=1.49e-6,
+        )[0]
+        return eta ** (2 - self.inner_slope) * (
+            (1.0 / (3 - self.inner_slope))
+            * special.hyp2f1(
+                3 - self.inner_slope, 3 - self.inner_slope, 4 - self.inner_slope, -eta
+            )
+            + integral_y_2
+        )
+
+
+class SphericalTruncatedNFW(AbstractEllipticalGeneralizedNFW):
+    def __init__(
+        self,
+        centre: typing.Tuple[float, float] = (0.0, 0.0),
+        kappa_s: float = 0.05,
+        scale_radius: float = 1.0,
+        truncation_radius: float = 2.0,
+    ):
+        super(SphericalTruncatedNFW, self).__init__(
+            centre=centre,
+            elliptical_comps=(0.0, 0.0),
+            kappa_s=kappa_s,
+            inner_slope=1.0,
+            scale_radius=scale_radius,
+        )
+
+        self.truncation_radius = truncation_radius
+        self.tau = self.truncation_radius / self.scale_radius
+
+    def coord_func_k(self, grid_radius):
+        return np.log(
+            np.divide(
+                grid_radius,
+                np.sqrt(np.square(grid_radius) + np.square(self.tau)) + self.tau,
+            )
+        )
+
+    def coord_func_l(self, grid_radius):
+
+        f_r = self.coord_func_f(grid_radius=grid_radius)
+        g_r = self.coord_func_g(grid_radius=grid_radius)
+        k_r = self.coord_func_k(grid_radius=grid_radius)
+
+        return np.divide(self.tau ** 2.0, (self.tau ** 2.0 + 1.0) ** 2.0) * (
+            ((self.tau ** 2.0 + 1.0) * g_r)
+            + (2 * f_r)
+            - (np.pi / (np.sqrt(self.tau ** 2.0 + grid_radius ** 2.0)))
+            + (
+                (
+                    (self.tau ** 2.0 - 1.0)
+                    / (self.tau * (np.sqrt(self.tau ** 2.0 + grid_radius ** 2.0)))
+                )
+                * k_r
+            )
+        )
+
+    def coord_func_m(self, grid_radius):
+        f_r = self.coord_func_f(grid_radius=grid_radius)
+        k_r = self.coord_func_k(grid_radius=grid_radius)
+
+        return (self.tau ** 2.0 / (self.tau ** 2.0 + 1.0) ** 2.0) * (
+            ((self.tau ** 2.0 + 2.0 * grid_radius ** 2.0 - 1.0) * f_r)
+            + (np.pi * self.tau)
+            + ((self.tau ** 2.0 - 1.0) * np.log(self.tau))
+            + (
+                np.sqrt(grid_radius ** 2.0 + self.tau ** 2.0)
+                * (((self.tau ** 2.0 - 1.0) / self.tau) * k_r - np.pi)
+            )
+        )
+
+    def convergence_func(self, grid_radius):
+        grid_radius = ((1.0 / self.scale_radius) * grid_radius) + 0j
+        return np.real(2.0 * self.kappa_s * self.coord_func_l(grid_radius=grid_radius))
+
+    def deflection_func_sph(self, grid_radius):
+        grid_radius = grid_radius + 0j
+        return np.real(self.coord_func_m(grid_radius=grid_radius))
+
+    def potential_from_grid(self, grid):
+        return arrays.Array.manual_1d(
+            array=np.zeros(shape=grid.shape[0]),
+            shape_2d=grid.sub_shape_2d,
+            pixel_scales=grid.pixel_scales,
+        )
+
+    @grids.grid_like_to_structure
+    @grids.transform
+    @grids.relocate_to_radial_minimum
+    def deflections_from_grid(self, grid, **kwargs):
+        """
+        Calculate the deflection angles at a given set of arc-second gridded coordinates.
+
+        Parameters
+        ----------
+        grid : aa.Grid
+            The grid of (y,x) arc-second coordinates the deflection angles are computed on.
+        """
+
+        eta = np.multiply(1.0 / self.scale_radius, self.grid_to_grid_radii(grid=grid))
+
+        deflection_grid = np.multiply(
+            (4.0 * self.kappa_s * self.scale_radius / eta),
+            self.deflection_func_sph(grid_radius=eta),
+        )
+
+        return self.grid_to_grid_cartesian(grid, deflection_grid)
+
+    def mass_at_truncation_radius_solar_mass(
+        self,
+        redshift_profile,
+        redshift_source,
+        redshift_of_cosmic_average_density="profile",
+        cosmology=cosmo.Planck15,
+    ):
+        mass_at_200 = self.mass_at_200_solar_masses(
+            redshift_object=redshift_profile,
+            redshift_source=redshift_source,
+            redshift_of_cosmic_average_density=redshift_of_cosmic_average_density,
+            cosmology=cosmology,
+        )
+
+        return (
+            mass_at_200
+            * (self.tau ** 2.0 / (self.tau ** 2.0 + 1.0) ** 2.0)
+            * (
+                ((self.tau ** 2.0 - 1) * np.log(self.tau))
+                + (self.tau * np.pi)
+                - (self.tau ** 2.0 + 1)
+            )
+        )
+
+
+class SphericalTruncatedNFWMCRDuffy(SphericalTruncatedNFW):
+    """
+    This function only applies for the lens configuration as follows:
+    Cosmology: FlatLamdaCDM
+    H0 = 70.0 km/sec/Mpc
+    Omega_Lambda = 0.7
+    Omega_m = 0.3
+    Redshfit of Main Lens: 0.6
+    Redshift of Source: 2.5
+    A truncated NFW halo at z = 0.6 with tau = 2.0
+    """
+
+    def __init__(
+        self,
+        centre: typing.Tuple[float, float] = (0.0, 0.0),
+        mass_at_200: float = 1e9,
+        redshift_object: float = 0.5,
+        redshift_source: float = 1.0,
+    ):
+        """
+        Input m200: The m200 of the NFW part of the corresponding tNFW part. Unit: M_sun.
+        """
+
+        self.mass_at_200 = mass_at_200
+
+        kappa_s, scale_radius, radius_at_200 = kappa_s_and_scale_radius_for_duffy(
+            mass_at_200=mass_at_200,
+            redshift_object=redshift_object,
+            redshift_source=redshift_source,
+        )
+
+        super(SphericalTruncatedNFWMCRDuffy, self).__init__(
+            centre=centre,
+            kappa_s=kappa_s,
+            scale_radius=scale_radius,
+            truncation_radius=2.0 * radius_at_200,
+        )
+
+
+class SphericalTruncatedNFWMCRLudlow(SphericalTruncatedNFW):
+    def __init__(
+        self,
+        centre: typing.Tuple[float, float] = (0.0, 0.0),
+        mass_at_200: float = 1e9,
+        redshift_object: float = 0.5,
+        redshift_source: float = 1.0,
+    ):
+        """
+        Input m200: The m200 of the NFW part of the corresponding tNFW part. Unit: M_sun.
+        """
+
+        self.mass_at_200 = mass_at_200
+
+        kappa_s, scale_radius, radius_at_200 = kappa_s_and_scale_radius_for_ludlow(
+            mass_at_200=mass_at_200,
+            redshift_object=redshift_object,
+            redshift_source=redshift_source,
+        )
+
+        super(SphericalTruncatedNFWMCRLudlow, self).__init__(
+            centre=centre,
+            kappa_s=kappa_s,
+            scale_radius=scale_radius,
+            truncation_radius=2.0 * radius_at_200,
+        )
+
+
+class SphericalTruncatedNFWChallenge(SphericalTruncatedNFW):
+    def __init__(
+        self,
+        centre: typing.Tuple[float, float] = (0.0, 0.0),
+        kappa_s: float = 0.05,
+        scale_radius: float = 1.0,
+    ):
+        def solve_c(c, de_c):
+            """
+            Equation need for solving concentration c for a given delta_c
+            """
+            return 200.0 / 3.0 * (c * c * c / (np.log(1 + c) - c / (1 + c))) - de_c
+
+        kpc_per_arcsec = 6.68549148608755
+        scale_radius_kpc = scale_radius * kpc_per_arcsec
+        cosmic_average_density = 262.30319684750657
+        critical_surface_density = 1940654909.413325
+        rho_s = kappa_s * critical_surface_density / scale_radius_kpc
+        de_c = rho_s / cosmic_average_density  # delta_c
+        concentration = fsolve(solve_c, 10.0, args=(de_c,))[0]
+        r200 = concentration * scale_radius_kpc / kpc_per_arcsec  # R_200
+
+        super(SphericalTruncatedNFWChallenge, self).__init__(
+            centre=centre,
+            kappa_s=kappa_s,
+            scale_radius=scale_radius,
+            truncation_radius=2.0 * r200,
+        )
+
+
+class SphericalTruncatedNFWMCRChallenge(SphericalTruncatedNFW):
+    """
+    This function only applies for the lens configuration as follows:
+    Cosmology: FlatLamdaCDM
+    H0 = 70.0 km/sec/Mpc
+    Omega_Lambda = 0.7
+    Omega_m = 0.3
+    Redshfit of Main Lens: 0.6
+    Redshift of Source: 2.5
+    A truncated NFW halo at z = 0.6 with tau = 2.0
+    """
+
+    def __init__(
+        self, centre: typing.Tuple[float, float] = (0.0, 0.0), mass_at_200: float = 1e9
+    ):
+        """
+        Input m200: The m200 of the NFW part of the corresponding tNFW part. Unit: M_sun.
+        """
+
+        cosmic_average_density = (
+            262.30319684751  # Critical Density at z=0.6 M_sun/kpc^3
+        )
+        critical_surface_density = 1940654909.413325  # Lensing Critical Surface Density for lens at z=0.6, source at z=2.5. M_sun/kpc^2
+        kpc_per_arcsec = 6.685491486088  # 1 arcsec = 6.685491486 kpc at z=0.6
+
+        concentration = 11.5 * (mass_at_200 / 1e10 + (mass_at_200 / 1e10) ** 2.0) ** (
+            -0.05
+        )  # This is the challenge setting.
+        radius_at_200 = (
+            mass_at_200 / (200.0 * cosmic_average_density * (4.0 * np.pi / 3.0))
+        ) ** (1.0 / 3.0)
+        de_c = (
+            200.0
+            / 3.0
+            * (
+                concentration
+                * concentration
+                * concentration
+                / (np.log(1.0 + concentration) - concentration / (1.0 + concentration))
+            )
+        )
+        scale_radius_kpc = radius_at_200 / concentration
+        rho_s = cosmic_average_density * de_c
+        kappa_s = rho_s * scale_radius_kpc / critical_surface_density
+        scale_radius = scale_radius_kpc / kpc_per_arcsec
+
+        super(SphericalTruncatedNFWMCRChallenge, self).__init__(
+            centre=centre,
+            kappa_s=kappa_s,
+            scale_radius=scale_radius,
+            truncation_radius=2.0 * radius_at_200,
+        )
+
+
+class EllipticalNFW(EllipticalGeneralizedNFW):
+    def __init__(
+        self,
+        centre: typing.Tuple[float, float] = (0.0, 0.0),
+        elliptical_comps: typing.Tuple[float, float] = (0.0, 0.0),
+        kappa_s: float = 0.05,
+        scale_radius: float = 1.0,
+    ):
+        """
+        The elliptical NFW profiles, used to fit the dark matter halo of the lens.
+
+        Parameters
+        ----------
+        centre: (float, float)
+            The (y,x) arc-second coordinates of the profile centre.
+        elliptical_comps : (float, float)
+            The first and second ellipticity components of the elliptical coordinate system, where
+            fac = (1 - axis_ratio) / (1 + axis_ratio), ellip_y = fac * sin(2*phi) and ellip_x = fac * cos(2*phi).
+        kappa_s : float
+            The overall normalization of the dark matter halo \
+            (kappa_s = (rho_s * scale_radius)/lensing_critical_density)
+        scale_radius : float
+            The arc-second radius where the average density within this radius is 200 times the critical density of \
+            the Universe..
+        """
+
+        super(EllipticalNFW, self).__init__(
+            centre=centre,
+            elliptical_comps=elliptical_comps,
+            kappa_s=kappa_s,
+            inner_slope=1.0,
+            scale_radius=scale_radius,
+        )
+
+    @staticmethod
+    def coord_func(r):
+        if r > 1:
+            return (1.0 / np.sqrt(r ** 2 - 1)) * np.arctan(np.sqrt(r ** 2 - 1))
+        elif r < 1:
+            return (1.0 / np.sqrt(1 - r ** 2)) * np.arctanh(np.sqrt(1 - r ** 2))
+        elif r == 1:
+            return 1
+
+    @grids.grid_like_to_structure
+    @grids.transform
+    @grids.relocate_to_radial_minimum
+    def potential_from_grid(self, grid):
+        """
+        Calculate the potential at a given set of arc-second gridded coordinates.
+
+        Parameters
+        ----------
+        grid : aa.Grid
+            The grid of (y,x) arc-second coordinates the deflection angles are computed on.
+
+        """
+        potential_grid = quad_grid(
+            self.potential_func,
+            0.0,
+            1.0,
+            grid,
+            args=(self.axis_ratio, self.kappa_s, self.scale_radius),
+            epsrel=1.49e-5,
+        )[0]
+
+        return potential_grid
+
+    @grids.grid_like_to_structure
+    @grids.transform
+    @grids.relocate_to_radial_minimum
+    def deflections_from_grid_via_integrator(self, grid):
+        """
+        Calculate the deflection angles at a given set of arc-second gridded coordinates.
+
+        Parameters
+        ----------
+        grid : aa.Grid
+            The grid of (y,x) arc-second coordinates the deflection angles are computed on.
+
+        """
+
+        def calculate_deflection_component(npow, index):
+            deflection_grid = self.axis_ratio * grid[:, index]
+            deflection_grid *= self.kappa_s * quad_grid(
+                self.deflection_func,
+                0.0,
+                1.0,
+                grid,
+                args=(npow, self.axis_ratio, self.scale_radius),
+            )[0]
+
+            return deflection_grid
+
+        deflection_y = calculate_deflection_component(1.0, 0)
+        deflection_x = calculate_deflection_component(0.0, 1)
+
+        return self.rotate_grid_from_profile(
+            np.multiply(1.0, np.vstack((deflection_y, deflection_x)).T)
+        )
+
+    def convergence_func(self, grid_radius):
+        grid_radius = (1.0 / self.scale_radius) * grid_radius + 0j
+        return np.real(2.0 * self.kappa_s * self.coord_func_g(grid_radius=grid_radius))
+
+    @staticmethod
+    def potential_func(u, y, x, axis_ratio, kappa_s, scale_radius):
+        eta_u = (1.0 / scale_radius) * np.sqrt(
+            (u * ((x ** 2) + (y ** 2 / (1 - (1 - axis_ratio ** 2) * u))))
+        )
+
+        if eta_u > 1:
+            eta_u_2 = (1.0 / np.sqrt(eta_u ** 2 - 1)) * np.arctan(
+                np.sqrt(eta_u ** 2 - 1)
+            )
+        elif eta_u < 1:
+            eta_u_2 = (1.0 / np.sqrt(1 - eta_u ** 2)) * np.arctanh(
+                np.sqrt(1 - eta_u ** 2)
+            )
+        else:
+            eta_u_2 = 1
+
+        return (
+            4.0
+            * kappa_s
+            * scale_radius
+            * (axis_ratio / 2.0)
+            * (eta_u / u)
+            * ((np.log(eta_u / 2.0) + eta_u_2) / eta_u)
+            / ((1 - (1 - axis_ratio ** 2) * u) ** 0.5)
+        )
+
+    @staticmethod
+    def deflection_func(u, y, x, npow, axis_ratio, scale_radius):
+        eta_u = (1.0 / scale_radius) * np.sqrt(
+            (u * ((x ** 2) + (y ** 2 / (1 - (1 - axis_ratio ** 2) * u))))
+        )
+
+        if eta_u > 1:
+            eta_u_2 = (1.0 / np.sqrt(eta_u ** 2 - 1)) * np.arctan(
+                np.sqrt(eta_u ** 2 - 1)
+            )
+        elif eta_u < 1:
+            eta_u_2 = (1.0 / np.sqrt(1 - eta_u ** 2)) * np.arctanh(
+                np.sqrt(1 - eta_u ** 2)
+            )
+        else:
+            eta_u_2 = 1
+
+        return (
+            2.0
+            * (1 - eta_u_2)
+            / (eta_u ** 2 - 1)
+            / ((1 - (1 - axis_ratio ** 2) * u) ** (npow + 0.5))
+        )
+
+
+class SphericalNFW(EllipticalNFW):
+    def __init__(
+        self,
+        centre: typing.Tuple[float, float] = (0.0, 0.0),
+        kappa_s: float = 0.05,
+        scale_radius: float = 1.0,
+    ):
+        """
+        The spherical NFW profiles, used to fit the dark matter halo of the lens.
+
+        Parameters
+        ----------
+        centre: (float, float)
+            The (y,x) arc-second coordinates of the profile centre.
+        kappa_s : float
+            The overall normalization of the dark matter halo \
+            (kappa_s = (rho_s * scale_radius)/lensing_critical_density)
+        scale_radius : float
+            The arc-second radius where the average density within this radius is 200 times the critical density of \
+            the Universe..
+        """
+
+        super(SphericalNFW, self).__init__(
+            centre=centre,
+            elliptical_comps=(0.0, 0.0),
+            kappa_s=kappa_s,
+            scale_radius=scale_radius,
+        )
+
+    @grids.grid_like_to_structure
+    @grids.transform
+    @grids.relocate_to_radial_minimum
+    def potential_from_grid(self, grid):
+        """
+        Calculate the potential at a given set of arc-second gridded coordinates.
+
+        Parameters
+        ----------
+        grid : aa.Grid
+            The grid of (y,x) arc-second coordinates the deflection angles are computed on.
+
+        """
+        eta = (1.0 / self.scale_radius) * self.grid_to_grid_radii(grid) + 0j
+        return np.real(
+            2.0 * self.scale_radius * self.kappa_s * self.potential_func_sph(eta)
+        )
+
+    def deflection_func_sph(self, grid_radius):
+        grid_radius = grid_radius + 0j
+        return np.real(self.coord_func_h(grid_radius=grid_radius))
+
+    @staticmethod
+    def potential_func_sph(eta):
+        return ((np.log(eta / 2.0)) ** 2) - (np.arctanh(np.sqrt(1 - eta ** 2))) ** 2
+
+    @grids.grid_like_to_structure
+    @grids.transform
+    @grids.relocate_to_radial_minimum
+    def deflections_from_grid(self, grid, **kwargs):
+        """
+        Calculate the deflection angles at a given set of arc-second gridded coordinates.
+
+        Parameters
+        ----------
+        grid : aa.Grid
+            The grid of (y,x) arc-second coordinates the deflection angles are computed on.
+        """
+
+        eta = np.multiply(1.0 / self.scale_radius, self.grid_to_grid_radii(grid=grid))
+
+        deflection_grid = np.multiply(
+            (4.0 * self.kappa_s * self.scale_radius / eta),
+            self.deflection_func_sph(grid_radius=eta),
+        )
+
+        return self.grid_to_grid_cartesian(grid, deflection_grid)
+
+
+class SphericalNFWMCRDuffy(SphericalNFW):
+    def __init__(
+        self,
+        centre: typing.Tuple[float, float] = (0.0, 0.0),
+        mass_at_200: float = 1e9,
+        redshift_object: float = 0.5,
+        redshift_source: float = 1.0,
+    ):
+
+        self.mass_at_200 = mass_at_200
+
+        kappa_s, scale_radius, radius_at_200 = kappa_s_and_scale_radius_for_duffy(
+            mass_at_200=mass_at_200,
+            redshift_object=redshift_object,
+            redshift_source=redshift_source,
+        )
+
+        super(SphericalNFWMCRDuffy, self).__init__(
+            centre=centre, kappa_s=kappa_s, scale_radius=scale_radius
+        )
+
+
+class SphericalNFWMCRLudlow(SphericalNFW):
+    def __init__(
+        self,
+        centre: typing.Tuple[float, float] = (0.0, 0.0),
+        mass_at_200: float = 1e9,
+        redshift_object: float = 0.5,
+        redshift_source: float = 1.0,
+    ):
+
+        self.mass_at_200 = mass_at_200
+
+        kappa_s, scale_radius, radius_at_200 = kappa_s_and_scale_radius_for_ludlow(
+            mass_at_200=mass_at_200,
+            redshift_object=redshift_object,
+            redshift_source=redshift_source,
+        )
+
+        super(SphericalNFWMCRLudlow, self).__init__(
+            centre=centre, kappa_s=kappa_s, scale_radius=scale_radius
+        )
+
+
+def kappa_s_and_scale_radius_for_duffy(mass_at_200, redshift_object, redshift_source):
+
+    cosmology = cosmo.Planck15
+
+    cosmic_average_density = (
+        cosmology.critical_density(redshift_object).to(units.solMass / units.kpc ** 3)
+    ).value
+
+    critical_surface_density = cosmology_util.critical_surface_density_between_redshifts_solar_mass_per_kpc2_from(
+        redshift_0=redshift_object, redshift_1=redshift_source, cosmology=cosmology
+    )
+
+    kpc_per_arcsec = cosmology_util.kpc_per_arcsec_from(
+        redshift=redshift_object, cosmology=cosmology
+    )
+
+    radius_at_200 = (
+        mass_at_200 / (200.0 * cosmic_average_density * (4.0 * np.pi / 3.0))
+    ) ** (
+        1.0 / 3.0
+    )  # r200
+    coefficient = 5.71 * (1.0 + redshift_object) ** (
+        -0.47
+    )  # The coefficient of Duffy mass-concentration (Duffy+2008)
+    concentration = coefficient * (mass_at_200 / 2.952465309e12) ** (
+        -0.084
+    )  # mass-concentration relation. (Duffy+2008)
+    de_c = (
+        200.0
+        / 3.0
+        * (
+            concentration ** 3
+            / (np.log(1.0 + concentration) - concentration / (1.0 + concentration))
+        )
+    )  # rho_c
+
+    scale_radius_kpc = radius_at_200 / concentration  # scale radius in kpc
+    rho_s = cosmic_average_density * de_c  # rho_s
+    kappa_s = rho_s * scale_radius_kpc / critical_surface_density  # kappa_s
+    scale_radius = scale_radius_kpc / kpc_per_arcsec  # scale radius in arcsec
+
+    return kappa_s, scale_radius, radius_at_200
+
+
+def kappa_s_and_scale_radius_for_ludlow(mass_at_200, redshift_object, redshift_source):
+
+    cosmology = cosmo.Planck15
+
+    col_cosmo = col_cosmology.setCosmology("planck15")
+    m_input = mass_at_200 * col_cosmo.h
+    concentration = col_concentration(
+        m_input, "200c", redshift_object, model="ludlow16"
+    )
+
+    cosmic_average_density = (
+        cosmology.critical_density(redshift_object).to(units.solMass / units.kpc ** 3)
+    ).value
+
+    critical_surface_density = cosmology_util.critical_surface_density_between_redshifts_solar_mass_per_kpc2_from(
+        redshift_0=redshift_object, redshift_1=redshift_source, cosmology=cosmology
+    )
+
+    kpc_per_arcsec = cosmology_util.kpc_per_arcsec_from(
+        redshift=redshift_object, cosmology=cosmology
+    )
+
+    radius_at_200 = (
+        mass_at_200 / (200.0 * cosmic_average_density * (4.0 * np.pi / 3.0))
+    ) ** (
+        1.0 / 3.0
+    )  # r200
+
+    de_c = (
+        200.0
+        / 3.0
+        * (
+            concentration ** 3
+            / (np.log(1.0 + concentration) - concentration / (1.0 + concentration))
+        )
+    )  # rho_c
+
+    scale_radius_kpc = radius_at_200 / concentration  # scale radius in kpc
+    rho_s = cosmic_average_density * de_c  # rho_s
+    kappa_s = rho_s * scale_radius_kpc / critical_surface_density  # kappa_s
+    scale_radius = scale_radius_kpc / kpc_per_arcsec  # scale radius in arcsec
+
+    return kappa_s, scale_radius, radius_at_200