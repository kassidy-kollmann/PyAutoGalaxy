import numpy as np
from os import path
import pytest

from autoconf.dictable import from_json, output_to_json
import autogalaxy as ag

from autogalaxy import exc


def test__cls_list_from(lp_0, lp_linear_0):
    gal = ag.Galaxy(redshift=0.5, light_0=lp_0)

    cls_list = gal.cls_list_from(cls=ag.LightProfile)

    assert cls_list == [lp_0]

    gal = ag.Galaxy(
        redshift=0.5, light_linear_0=lp_linear_0, light_linear_1=lp_linear_0
    )

    cls_list = gal.cls_list_from(
        cls=ag.LightProfile, cls_filtered=ag.lp_linear.LightProfileLinear
    )

    assert cls_list == []

    cls_list = gal.cls_list_from(cls=ag.LightProfile)

    assert cls_list == [lp_linear_0, lp_linear_0]

    cls_list = gal.cls_list_from(cls=ag.lp_linear.LightProfileLinear)

    assert cls_list == [lp_linear_0, lp_linear_0]


def test__image_1d_from(lp_0, lp_1, gal_x2_lp):
    grid = ag.Grid2D.no_mask(values=[[[1.05, -0.55]]], pixel_scales=1.0)

    lp_image = lp_0.image_1d_from(grid=grid)
    lp_image += lp_1.image_1d_from(grid=grid)

    gal_image = gal_x2_lp.image_1d_from(grid=grid)

    assert lp_image == gal_image


def test__image_2d_from(grid_2d_7x7, gal_x2_lp):
    lp_0_image = gal_x2_lp.light_profile_0.image_2d_from(grid=grid_2d_7x7)
    lp_1_image = gal_x2_lp.light_profile_1.image_2d_from(grid=grid_2d_7x7)

    lp_image = lp_0_image + lp_1_image

    gal_image = gal_x2_lp.image_2d_from(grid=grid_2d_7x7)

    assert gal_image == pytest.approx(lp_image, 1.0e-4)


def test__image_2d_from__operated_only_input(grid_2d_7x7, lp_0, lp_operated_0):
    image_2d_not_operated = lp_0.image_2d_from(grid=grid_2d_7x7)
    image_2d_operated = lp_operated_0.image_2d_from(grid=grid_2d_7x7)

    galaxy = ag.Galaxy(redshift=0.5, light=lp_0, light_operated=lp_operated_0)

    image_2d = galaxy.image_2d_from(grid=grid_2d_7x7, operated_only=False)
    assert (image_2d == image_2d_not_operated).all()

    image_2d = galaxy.image_2d_from(grid=grid_2d_7x7, operated_only=True)
    assert (image_2d == image_2d_operated).all()

    image_2d = galaxy.image_2d_from(grid=grid_2d_7x7, operated_only=None)
    assert (image_2d == image_2d_not_operated + image_2d_operated).all()


def test__image_2d_list_from__operated_only_input(grid_2d_7x7, lp_0, lp_operated_0):
    image_2d_not_operated = lp_0.image_2d_from(grid=grid_2d_7x7)
    image_2d_operated = lp_operated_0.image_2d_from(grid=grid_2d_7x7)

    galaxy = ag.Galaxy(redshift=0.5, light=lp_0, light_operated=lp_operated_0)

    image_2d_list = galaxy.image_2d_list_from(grid=grid_2d_7x7, operated_only=False)
    assert (image_2d_list[0] == image_2d_not_operated).all()
    assert (image_2d_list[1] == np.zeros((9))).all()

    image_2d_list = galaxy.image_2d_list_from(grid=grid_2d_7x7, operated_only=True)
    assert (image_2d_list[0] == np.zeros((9))).all()
    assert (image_2d_list[1] == image_2d_operated).all()

    image_2d_list = galaxy.image_2d_list_from(grid=grid_2d_7x7, operated_only=None)
    assert (
        image_2d_list[0] + image_2d_list[1] == image_2d_not_operated + image_2d_operated
    ).all()


def test__luminosity_within_circle(lp_0, lp_1, gal_x2_lp):
    lp_0_luminosity = lp_0.luminosity_within_circle_from(radius=0.5)

    lp_1_luminosity = lp_1.luminosity_within_circle_from(radius=0.5)
    gal_luminosity = gal_x2_lp.luminosity_within_circle_from(radius=0.5)

    assert lp_0_luminosity + lp_1_luminosity == gal_luminosity

    gal_no_lp = ag.Galaxy(redshift=0.5, mass=ag.mp.IsothermalSph())

    assert gal_no_lp.luminosity_within_circle_from(radius=1.0) == None


def test__convergence_1d_from(grid_1d_7, mp_0, gal_x1_mp, mp_1, gal_x2_mp):
    grid = ag.Grid2D.no_mask(values=[[[1.05, -0.55], [2.05, -0.55]]], pixel_scales=1.0)

    mp_convergence = mp_0.convergence_1d_from(grid=grid)
    mp_convergence += mp_1.convergence_1d_from(grid=grid)

    gal_convergence = gal_x2_mp.convergence_1d_from(grid=grid)

    assert (mp_convergence == gal_convergence).all()

    # Test explicitly for a profile with an offset centre and ellipticity, given the 1D to 2D projections are nasty.

    grid = ag.Grid2D.no_mask(values=[[(1.05, -0.55), (2.05, -0.55)]], pixel_scales=1.0)

    elliptical_mp = ag.mp.Isothermal(
        centre=(0.5, 1.0), ell_comps=(0.2, 0.3), einstein_radius=1.0
    )

    galaxy = ag.Galaxy(redshift=0.5, mass=elliptical_mp)

    mp_convergence = elliptical_mp.convergence_1d_from(grid=grid)
    gal_convergence = galaxy.convergence_1d_from(grid=grid)

    assert (mp_convergence == gal_convergence).all()


def test__convergence_2d_from(grid_2d_7x7, mp_0, gal_x1_mp, mp_1, gal_x2_mp):
    mp_0_convergence = gal_x2_mp.mass_profile_0.convergence_2d_from(grid=grid_2d_7x7)

    mp_1_convergence = gal_x2_mp.mass_profile_1.convergence_2d_from(grid=grid_2d_7x7)

    mp_convergence = mp_0_convergence + mp_1_convergence

    gal_convergence = gal_x2_mp.convergence_2d_from(grid=grid_2d_7x7)

    assert gal_convergence[0] == mp_convergence[0]


def test__potential_1d_from(grid_1d_7, mp_0, gal_x1_mp, mp_1, gal_x2_mp):
    grid = ag.Grid2D.no_mask(values=[[[1.05, -0.55]]], pixel_scales=1.0)

    mp_potential = mp_0.potential_1d_from(grid=grid)
    mp_potential += mp_1.potential_1d_from(grid=grid)

    gal_convergence = gal_x2_mp.potential_1d_from(grid=grid)

    assert mp_potential == gal_convergence

    # Test explicitly for a profile with an offset centre and ellipticity, given the 1D to 2D projections are nasty.

    grid = ag.Grid2D.no_mask(values=[[(1.05, -0.55), (2.05, -0.55)]], pixel_scales=1.0)

    elliptical_mp = ag.mp.Isothermal(
        centre=(0.5, 1.0), ell_comps=(0.2, 0.3), einstein_radius=1.0
    )

    galaxy = ag.Galaxy(redshift=0.5, mass=elliptical_mp)

    mp_potential = elliptical_mp.potential_1d_from(grid=grid)
    gal_mp_potential = galaxy.potential_1d_from(grid=grid)

    assert (mp_potential == gal_mp_potential).all()


def test__potential_2d_from(grid_2d_7x7, gal_x2_mp):
    mp_0_potential = gal_x2_mp.mass_profile_0.potential_2d_from(grid=grid_2d_7x7)

    mp_1_potential = gal_x2_mp.mass_profile_1.potential_2d_from(grid=grid_2d_7x7)

    mp_potential = mp_0_potential + mp_1_potential

    gal_potential = gal_x2_mp.potential_2d_from(grid=grid_2d_7x7)

    assert gal_potential[0] == mp_potential[0]


def test__deflections_yx_2d_from(grid_2d_7x7, gal_x2_mp):
    mp_0_deflections = gal_x2_mp.mass_profile_0.deflections_yx_2d_from(grid=grid_2d_7x7)

    mp_1_deflections = gal_x2_mp.mass_profile_1.deflections_yx_2d_from(grid=grid_2d_7x7)

    mp_deflections = mp_0_deflections + mp_1_deflections

    gal_deflections = gal_x2_mp.deflections_yx_2d_from(grid=grid_2d_7x7)

    assert gal_deflections[0, 0] == mp_deflections[0, 0]
    assert gal_deflections[1, 0] == mp_deflections[1, 0]


def test__no_mass_profile__quantities_returned_as_0s_of_shape_grid(
    grid_2d_7x7, mp_0, gal_x1_mp, mp_1, gal_x2_mp
):
    galaxy = ag.Galaxy(redshift=0.5)

    potential = galaxy.potential_2d_from(grid=grid_2d_7x7)

    assert (potential.slim == np.zeros(shape=grid_2d_7x7.shape_slim)).all()

    deflections = galaxy.deflections_yx_2d_from(grid=grid_2d_7x7)

    assert (deflections.slim == np.zeros(shape=(grid_2d_7x7.shape_slim, 2))).all()
    assert (deflections.native == np.zeros(shape=(7, 7, 2))).all()


def test__mass_angular_within_circle_from(mp_0, mp_1, gal_x2_mp):
    mp_0_mass = mp_0.mass_angular_within_circle_from(radius=0.5)

    mp_1_mass = mp_1.mass_angular_within_circle_from(radius=0.5)
    gal_mass = gal_x2_mp.mass_angular_within_circle_from(radius=0.5)

    assert mp_0_mass + mp_1_mass == gal_mass

    gal_no_mp = ag.Galaxy(redshift=0.5, light=ag.lp.SersicSph())

    with pytest.raises(exc.GalaxyException):
        gal_no_mp.mass_angular_within_circle_from(radius=1.0)


def test__light_and_mass_profiles__contained_in_light_and_mass_profile_lists(
    lmp_0, lp_0, lp_1, mp_0
):
    gal_x1_lmp = ag.Galaxy(redshift=0.5, profile=lmp_0)

    assert 1 == len(gal_x1_lmp.cls_list_from(cls=ag.LightProfile))
    assert 1 == len(gal_x1_lmp.cls_list_from(cls=ag.mp.MassProfile))

    assert gal_x1_lmp.cls_list_from(cls=ag.mp.MassProfile)[0] == lmp_0
    assert gal_x1_lmp.cls_list_from(cls=ag.LightProfile)[0] == lmp_0

    gal_multi_profiles = ag.Galaxy(redshift=0.5, profile=lmp_0, light=lp_0, sie=mp_0)

    assert 2 == len(gal_multi_profiles.cls_list_from(cls=ag.LightProfile))
    assert 2 == len(gal_multi_profiles.cls_list_from(cls=ag.mp.MassProfile))


def test__extract_attribute():
    galaxy = ag.Galaxy(redshift=0.5)

    values = galaxy.extract_attribute(cls=ag.LightProfile, attr_name="value")

    assert values == None

    galaxy = ag.Galaxy(
        redshift=0.5,
        lp_0=ag.m.MockLightProfile(value=0.9, value1=(0.0, 1.0)),
        lp_1=ag.m.MockLightProfile(value=0.8, value1=(2.0, 3.0)),
        lp_2=ag.m.MockLightProfile(value=0.7, value1=(4.0, 5.0)),
    )

    values = galaxy.extract_attribute(cls=ag.LightProfile, attr_name="value")

    assert values.in_list == [0.9, 0.8, 0.7]

    values = galaxy.extract_attribute(cls=ag.LightProfile, attr_name="value1")

    assert values.in_list == [(0.0, 1.0), (2.0, 3.0), (4.0, 5.0)]

    galaxy = ag.Galaxy(
        redshift=0.5,
        lp_3=ag.LightProfile(),
        lp_0=ag.m.MockLightProfile(value=1.0),
        lp_1=ag.m.MockLightProfile(value=2.0),
        mp_0=ag.m.MockMassProfile(value=5.0),
        lp_2=ag.m.MockLightProfile(value=3.0),
    )

    values = galaxy.extract_attribute(cls=ag.LightProfile, attr_name="value")

    assert values.in_list == [1.0, 2.0, 3.0]


def test__image_2d_from__does_not_include_linear_light_profiles(grid_2d_7x7, lp_0):
    lp_linear = ag.lp_linear.Sersic(effective_radius=2.0, sersic_index=2.0)

    galaxy = ag.Galaxy(redshift=0.5, light_0=lp_0, light_linear=lp_linear)

    lp_image = lp_0.image_2d_from(grid=grid_2d_7x7)

    image = galaxy.image_2d_from(grid=grid_2d_7x7)

    assert (image == lp_image).all()


def test__light_profile_2d_quantity_from_grid__symmetric_profiles_give_symmetric_results():
    lp_0 = ag.lp.Sersic(centre=(0.0, 0.0), intensity=1.0)

    lp_1 = ag.lp.Sersic(centre=(100.0, 0.0), intensity=1.0)

    gal_x2_lp = ag.Galaxy(redshift=0.5, light_profile_0=lp_0, light_profile_1=lp_1)

    assert gal_x2_lp.image_2d_from(
        grid=ag.Grid2DIrregular([[0.0, 0.0]])
    ) == pytest.approx(
        gal_x2_lp.image_2d_from(grid=ag.Grid2DIrregular([[100.0, 0.0]])), 1.0e-4
    )

    assert gal_x2_lp.image_2d_from(
        grid=ag.Grid2DIrregular([[49.0, 0.0]])
    ) == pytest.approx(
        gal_x2_lp.image_2d_from(grid=ag.Grid2DIrregular([[51.0, 0.0]])), 1.0e-4
    )

    lp_0 = ag.lp.Sersic(
        ell_comps=(0.0, 0.0),
        intensity=1.0,
        effective_radius=0.6,
        sersic_index=4.0,
    )

    lp_1 = ag.lp.Sersic(
        ell_comps=(0.0, 0.0),
        intensity=1.0,
        effective_radius=0.6,
        sersic_index=4.0,
        centre=(100, 0),
    )

    lp_2 = ag.lp.Sersic(
        ell_comps=(0.0, 0.0),
        intensity=1.0,
        effective_radius=0.6,
        sersic_index=4.0,
        centre=(0, 100),
    )

    lp_3 = ag.lp.Sersic(
        ell_comps=(0.0, 0.0),
        intensity=1.0,
        effective_radius=0.6,
        sersic_index=4.0,
        centre=(100, 100),
    )

    gal_x4_lp = ag.Galaxy(
        redshift=0.5,
        light_profile_0=lp_0,
        light_profile_1=lp_1,
        light_profile_3=lp_2,
        light_profile_4=lp_3,
    )

    assert gal_x4_lp.image_2d_from(
        grid=ag.Grid2DIrregular([[49.0, 0.0]])
    ) == pytest.approx(
        gal_x4_lp.image_2d_from(grid=ag.Grid2DIrregular([[51.0, 0.0]])), 1e-5
    )

    assert gal_x4_lp.image_2d_from(
        grid=ag.Grid2DIrregular([[0.0, 49.0]])
    ) == pytest.approx(
        gal_x4_lp.image_2d_from(grid=ag.Grid2DIrregular([[0.0, 51.0]])), 1e-5
    )

    assert gal_x4_lp.image_2d_from(
        grid=ag.Grid2DIrregular([[100.0, 49.0]])
    ) == pytest.approx(
        gal_x4_lp.image_2d_from(grid=ag.Grid2DIrregular([[100.0, 51.0]])), 1e-5
    )

    assert gal_x4_lp.image_2d_from(
        grid=ag.Grid2DIrregular([[49.0, 49.0]])
    ) == pytest.approx(
        gal_x4_lp.image_2d_from(grid=ag.Grid2DIrregular([[51.0, 51.0]])), 1e-5
    )


def test__mass_profile_2d_quantity_from_grid__symmetric_profiles_give_symmetric_results():
    mp_0 = ag.mp.Isothermal(ell_comps=(0.333333, 0.0), einstein_radius=1.0)

    mp_1 = ag.mp.Isothermal(
        centre=(100, 0), ell_comps=(0.333333, 0.0), einstein_radius=1.0
    )

    gal_x4_mp = ag.Galaxy(redshift=0.5, mass_profile_0=mp_0, mass_profile_1=mp_1)

    assert gal_x4_mp.convergence_2d_from(
        grid=ag.Grid2DIrregular([[1.0, 0.0]])
    ) == pytest.approx(
        gal_x4_mp.convergence_2d_from(grid=ag.Grid2DIrregular([[99.0, 0.0]])), 1.0e-4
    )

    assert gal_x4_mp.convergence_2d_from(
        grid=ag.Grid2DIrregular([[49.0, 0.0]])
    ) == pytest.approx(
        gal_x4_mp.convergence_2d_from(grid=ag.Grid2DIrregular([[51.0, 0.0]])), 1.0e-4
    )

    assert gal_x4_mp.potential_2d_from(
        grid=ag.Grid2DIrregular([[1.0, 0.0]])
    ) == pytest.approx(
        gal_x4_mp.potential_2d_from(grid=ag.Grid2DIrregular([[99.0, 0.0]])), 1e-6
    )

    assert gal_x4_mp.potential_2d_from(
        grid=ag.Grid2DIrregular([[49.0, 0.0]])
    ) == pytest.approx(
        gal_x4_mp.potential_2d_from(grid=ag.Grid2DIrregular([[51.0, 0.0]])), 1e-6
    )

    assert gal_x4_mp.deflections_yx_2d_from(
        grid=ag.Grid2DIrregular([[1.0, 0.0]])
    ) == pytest.approx(
        gal_x4_mp.deflections_yx_2d_from(grid=ag.Grid2DIrregular([[99.0, 0.0]])), 1e-6
    )

    assert gal_x4_mp.deflections_yx_2d_from(
        grid=ag.Grid2DIrregular([[49.0, 0.0]])
    ) == pytest.approx(
        gal_x4_mp.deflections_yx_2d_from(grid=ag.Grid2DIrregular([[51.0, 0.0]])), 1e-6
    )

    mp_0 = ag.mp.IsothermalSph(einstein_radius=1.0)

    mp_1 = ag.mp.IsothermalSph(centre=(100, 0), einstein_radius=1.0)

    mp_2 = ag.mp.IsothermalSph(centre=(0, 100), einstein_radius=1.0)

    mp_3 = ag.mp.IsothermalSph(centre=(100, 100), einstein_radius=1.0)

    gal_x4_mp = ag.Galaxy(
        redshift=0.5,
        mass_profile_0=mp_0,
        mass_profile_1=mp_1,
        mass_profile_2=mp_2,
        mass_profile_3=mp_3,
    )

    assert gal_x4_mp.convergence_2d_from(
        grid=ag.Grid2DIrregular([[49.0, 0.0]])
    ) == pytest.approx(
        gal_x4_mp.convergence_2d_from(grid=ag.Grid2DIrregular([[51.0, 0.0]])), 1e-5
    )

    assert gal_x4_mp.convergence_2d_from(
        grid=ag.Grid2DIrregular([[0.0, 49.0]])
    ) == pytest.approx(
        gal_x4_mp.convergence_2d_from(grid=ag.Grid2DIrregular([[0.0, 51.0]])), 1e-5
    )

    assert gal_x4_mp.convergence_2d_from(
        grid=ag.Grid2DIrregular([[100.0, 49.0]])
    ) == pytest.approx(
        gal_x4_mp.convergence_2d_from(grid=ag.Grid2DIrregular([[100.0, 51.0]])), 1e-5
    )

    assert gal_x4_mp.convergence_2d_from(
        grid=ag.Grid2DIrregular([[49.0, 49.0]])
    ) == pytest.approx(
        gal_x4_mp.convergence_2d_from(grid=ag.Grid2DIrregular([[51.0, 51.0]])), 1e-5
    )

    assert gal_x4_mp.potential_2d_from(
        grid=ag.Grid2DIrregular([[49.0, 0.0]])
    ) == pytest.approx(
        gal_x4_mp.potential_2d_from(grid=ag.Grid2DIrregular([[51.0, 0.0]])), 1e-5
    )

    assert gal_x4_mp.potential_2d_from(
        grid=ag.Grid2DIrregular([[0.0, 49.0]])
    ) == pytest.approx(
        gal_x4_mp.potential_2d_from(grid=ag.Grid2DIrregular([[0.0, 51.0]])), 1e-5
    )

    assert gal_x4_mp.potential_2d_from(
        grid=ag.Grid2DIrregular([[100.0, 49.0]])
    ) == pytest.approx(
        gal_x4_mp.potential_2d_from(grid=ag.Grid2DIrregular([[100.0, 51.0]])), 1e-5
    )

    assert gal_x4_mp.potential_2d_from(
        grid=ag.Grid2DIrregular([[49.0, 49.0]])
    ) == pytest.approx(
        gal_x4_mp.potential_2d_from(grid=ag.Grid2DIrregular([[51.0, 51.0]])), 1e-5
    )

    assert -1.0 * gal_x4_mp.deflections_yx_2d_from(
        grid=ag.Grid2DIrregular([[49.0, 0.0]])
    )[0, 0] == pytest.approx(
        gal_x4_mp.deflections_yx_2d_from(grid=ag.Grid2DIrregular([[51.0, 0.0]]))[0, 0],
        1e-5,
    )

    assert 1.0 * gal_x4_mp.deflections_yx_2d_from(
        grid=ag.Grid2DIrregular([[0.0, 49.0]])
    )[0, 0] == pytest.approx(
        gal_x4_mp.deflections_yx_2d_from(grid=ag.Grid2DIrregular([[0.0, 51.0]]))[0, 0],
        1e-5,
    )

    assert 1.0 * gal_x4_mp.deflections_yx_2d_from(
        grid=ag.Grid2DIrregular([[100.0, 49.0]])
    )[0, 0] == pytest.approx(
        gal_x4_mp.deflections_yx_2d_from(grid=ag.Grid2DIrregular([[100.0, 51.0]]))[
            0, 0
        ],
        1e-5,
    )

    assert -1.0 * gal_x4_mp.deflections_yx_2d_from(
        grid=ag.Grid2DIrregular([[49.0, 49.0]])
    )[0, 0] == pytest.approx(
        gal_x4_mp.deflections_yx_2d_from(grid=ag.Grid2DIrregular([[51.0, 51.0]]))[0, 0],
        1e-5,
    )

    assert 1.0 * gal_x4_mp.deflections_yx_2d_from(
        grid=ag.Grid2DIrregular([[49.0, 0.0]])
    )[0, 1] == pytest.approx(
        gal_x4_mp.deflections_yx_2d_from(grid=ag.Grid2DIrregular([[51.0, 0.0]]))[0, 1],
        1e-5,
    )

    assert -1.0 * gal_x4_mp.deflections_yx_2d_from(
        grid=ag.Grid2DIrregular([[0.0, 49.0]])
    )[0, 1] == pytest.approx(
        gal_x4_mp.deflections_yx_2d_from(grid=ag.Grid2DIrregular([[0.0, 51.0]]))[0, 1],
        1e-5,
    )

    assert -1.0 * gal_x4_mp.deflections_yx_2d_from(
        grid=ag.Grid2DIrregular([[100.0, 49.0]])
    )[0, 1] == pytest.approx(
        gal_x4_mp.deflections_yx_2d_from(grid=ag.Grid2DIrregular([[100.0, 51.0]]))[
            0, 1
        ],
        1e-5,
    )

    assert -1.0 * gal_x4_mp.deflections_yx_2d_from(
        grid=ag.Grid2DIrregular([[49.0, 49.0]])
    )[0, 1] == pytest.approx(
        gal_x4_mp.deflections_yx_2d_from(grid=ag.Grid2DIrregular([[51.0, 51.0]]))[0, 1],
        1e-5,
    )


def test__centre_of_profile_in_right_place():
    grid = ag.Grid2D.uniform(shape_native=(7, 7), pixel_scales=1.0)

    galaxy = ag.Galaxy(
        redshift=0.5,
        mass=ag.mp.Isothermal(centre=(2.0, 1.0), einstein_radius=1.0),
        mass_0=ag.mp.Isothermal(centre=(2.0, 1.0), einstein_radius=1.0),
    )

    convergence = galaxy.convergence_2d_from(grid=grid)
    max_indexes = np.unravel_index(
        convergence.native.argmax(), convergence.shape_native
    )
    assert max_indexes == (1, 4)

    potential = galaxy.potential_2d_from(grid=grid)
    max_indexes = np.unravel_index(potential.native.argmin(), potential.shape_native)
    assert max_indexes == (1, 4)

    deflections = galaxy.deflections_yx_2d_from(grid=grid)
    assert deflections.native[1, 4, 0] > 0
    assert deflections.native[2, 4, 0] < 0
    assert deflections.native[1, 4, 1] > 0
    assert deflections.native[1, 3, 1] < 0

    galaxy = ag.Galaxy(
        redshift=0.5,
        mass=ag.mp.IsothermalSph(centre=(2.0, 1.0), einstein_radius=1.0),
        mass_0=ag.mp.IsothermalSph(centre=(2.0, 1.0), einstein_radius=1.0),
    )
    convergence = galaxy.convergence_2d_from(grid=grid)
    max_indexes = np.unravel_index(
        convergence.native.argmax(), convergence.shape_native
    )
    assert max_indexes == (1, 4)

    potential = galaxy.potential_2d_from(grid=grid)
    max_indexes = np.unravel_index(potential.native.argmin(), potential.shape_native)
    assert max_indexes == (1, 4)

    deflections = galaxy.deflections_yx_2d_from(grid=grid)
    assert deflections.native[1, 4, 0] > 0
    assert deflections.native[2, 4, 0] < 0
    assert deflections.native[1, 4, 1] > 0
    assert deflections.native[1, 3, 1] < 0

    grid = ag.Grid2D.uniform(
        shape_native=(7, 7),
        pixel_scales=1.0,
        over_sampling=ag.OverSamplingIterate(
            fractional_accuracy=0.99, sub_steps=[2, 4]
        ),
    )

    galaxy = ag.Galaxy(
        redshift=0.5,
        mass=ag.mp.Isothermal(centre=(2.0, 1.0), einstein_radius=1.0),
        mass_0=ag.mp.Isothermal(centre=(2.0, 1.0), einstein_radius=1.0),
    )
    convergence = galaxy.convergence_2d_from(grid=grid)
    max_indexes = np.unravel_index(
        convergence.native.argmax(), convergence.shape_native
    )
    assert max_indexes == (1, 4)

    potential = galaxy.potential_2d_from(grid=grid)
    max_indexes = np.unravel_index(potential.native.argmin(), potential.shape_native)
    assert max_indexes == (1, 4)

    deflections = galaxy.deflections_yx_2d_from(grid=grid)
    assert deflections.native[1, 4, 0] >= 0
    assert deflections.native[2, 4, 0] <= 0
    assert deflections.native[1, 4, 1] >= 0
    assert deflections.native[1, 3, 1] <= 0

    galaxy = ag.Galaxy(
        redshift=0.5, mass=ag.mp.IsothermalSph(centre=(2.0, 1.0), einstein_radius=1.0)
    )
    convergence = galaxy.convergence_2d_from(grid=grid)
    max_indexes = np.unravel_index(
        convergence.native.argmax(), convergence.shape_native
    )
    assert max_indexes == (1, 4)

    potential = galaxy.potential_2d_from(grid=grid)
    max_indexes = np.unravel_index(potential.native.argmin(), potential.shape_native)
    assert max_indexes == (1, 4)

    deflections = galaxy.deflections_yx_2d_from(grid=grid)
    assert deflections.native[1, 4, 0] >= 0
    assert deflections.native[2, 4, 0] <= 0
    assert deflections.native[1, 4, 1] >= 0
    assert deflections.native[1, 3, 1] <= 0


def test__cannot_pass_light_or_mass_list():
    light_list = [ag.lp.Sersic(), ag.lp.Sersic()]

    with pytest.raises(exc.GalaxyException):
        ag.Galaxy(redshift=0.5, light=light_list)

    mass_list = [ag.mp.Sersic(), ag.mp.Sersic()]

    with pytest.raises(exc.GalaxyException):
        ag.Galaxy(redshift=0.5, mass=mass_list)

    with pytest.raises(exc.GalaxyException):
        ag.Galaxy(redshift=0.5, light=light_list, mass=mass_list)

def test__decorator__grid_sub_in__numericas():

    mask = ag.Mask2D(
        mask=[
            [True, True, True, True, True],
            [True, False, False, True, True],
            [True, True, True, True, True],
            [True, True, True, True, True],
            [True, True, True, True, True],
        ],
        pixel_scales=(1.0, 1.0),
        sub_size=2
    )

    grid = ag.Grid2D.from_mask(mask=mask)

    galaxy = ag.Galaxy(redshift=0.5, light=ag.lp.Sersic(centre=(3.0, 3.0), intensity=1.0))

    image = galaxy.image_2d_from(grid=grid)

def test__decorator__oversample_uniform__numerical_values(gal_x1_lp):
    mask = ag.Mask2D(
        mask=[
            [True, True, True, True, True],
            [True, False, False, True, True],
            [True, True, True, True, True],
            [True, True, True, True, True],
            [True, True, True, True, True],
        ],
        pixel_scales=(1.0, 1.0),
    )

    galaxy = ag.Galaxy(redshift=0.5, light=ag.lp.Sersic(intensity=1.0))

    over_sampling = ag.OverSamplingUniform(sub_size=1)

    grid = ag.Grid2D.from_mask(mask=mask, over_sampling=over_sampling)

    image = galaxy.image_2d_from(grid=grid)

    assert image[0] == pytest.approx(0.15987224303572964, 1.0e-6)

    over_sampling = ag.OverSamplingUniform(sub_size=2)

    grid = ag.Grid2D.from_mask(mask=mask, over_sampling=over_sampling)

    image = galaxy.image_2d_from(grid=grid)

    assert image[0] == pytest.approx(0.17481917162057087, 1.0e-6)
    assert image[1] == pytest.approx(0.391168560508937, 1.0e-6)

    galaxy = ag.Galaxy(
        redshift=0.5, light=ag.lp.Sersic(centre=(3.0, 3.0), intensity=1.0)
    )

    over_sampling = ag.OverSamplingUniform(sub_size=1)

    grid = ag.Grid2D.from_mask(mask=mask, over_sampling=over_sampling)

    image = galaxy.image_2d_from(grid=grid)

    assert image[0] == pytest.approx(0.006719704400094508, 1.0e-6)

    over_sampling = ag.OverSamplingUniform(sub_size=2)

    grid = ag.Grid2D.from_mask(mask=mask, over_sampling=over_sampling)

    image = galaxy.image_2d_from(grid=grid)

<<<<<<< HEAD
    assert image[0] == pytest.approx(0.006817908632814734, 1.0e-6)
    assert image[1] == pytest.approx(0.013323319136547789, 1.0e-6)


def test__decorator__grid_iterate_in__iterates_array_result_correctly(gal_x1_lp):
=======
def test__decorator__grid_iterate_in__iterates_grid_result_correctly(gal_x1_mp):
>>>>>>> c04fea52
    mask = ag.Mask2D(
        mask=[
            [True, True, True, True, True],
            [True, False, False, False, True],
            [True, False, False, False, True],
            [True, False, False, False, True],
            [True, True, True, True, True],
        ],
        pixel_scales=(1.0, 1.0),
    )

    over_sampling = ag.OverSamplingIterate(fractional_accuracy=1.0, sub_steps=[2])

    grid = ag.Grid2D.from_mask(mask=mask, over_sampling=over_sampling)

    galaxy = ag.Galaxy(redshift=0.5, light=ag.lp.Sersic(intensity=1.0))

    image = galaxy.image_2d_from(grid=grid)

    grid_sub_2 = ag.Grid2D(
        values=grid, mask=mask, over_sampling=ag.OverSamplingUniform(sub_size=2)
    )
    image_sub_2 = galaxy.image_2d_from(grid=grid_sub_2)

    assert image[0] == pytest.approx(0.17481917162057087, 1.0e-6)
    assert (image == image_sub_2).all()

    over_sampling = ag.OverSamplingIterate(
        fractional_accuracy=0.95, sub_steps=[2, 4, 8]
    )

    grid = ag.Grid2D.from_mask(mask=mask, over_sampling=over_sampling)

    galaxy = ag.Galaxy(
        redshift=0.5, light=ag.lp.Sersic(centre=(0.08, 0.08), intensity=1.0)
    )

    image = galaxy.image_2d_from(grid=grid)

    grid_sub_4 = ag.Grid2D(
        values=grid, mask=mask, over_sampling=ag.OverSamplingUniform(sub_size=4)
    )
    image_sub_4 = galaxy.image_2d_from(grid=grid_sub_4)

    assert image[0] == pytest.approx(0.17754459861988386, 1.0e-6)
    assert image[0] == image_sub_4[0]

    grid_sub_8 = ag.Grid2D(
        values=grid, mask=mask, over_sampling=ag.OverSamplingUniform(sub_size=8)
    )
    image_sub_8 = galaxy.image_2d_from(grid=grid_sub_8)

    over_sampling = ag.OverSamplingUniform(sub_size=8)

    grid = ag.Grid2D.from_mask(mask=mask, over_sampling=over_sampling)

    image = galaxy.image_2d_from(grid=grid)

    assert image[4] == pytest.approx(4.173185729427679, 1.0e-6)
    assert image[4] == image_sub_8[4]


def test__output_to_and_load_from_json():
    json_file = path.join(
        "{}".format(path.dirname(path.realpath(__file__))), "files", "galaxy.json"
    )

    g0 = ag.Galaxy(
        redshift=1.0,
        light=ag.lp.Sersic(intensity=1.0),
        mass=ag.mp.Isothermal(einstein_radius=1.0),
        pixelization=ag.Pixelization(
            image_mesh=ag.image_mesh.Overlay(shape=(3, 3)),
            mesh=ag.mesh.Voronoi(),
            regularization=ag.reg.Constant(),
        ),
    )

    output_to_json(g0, file_path=json_file)

    galaxy_from_json = from_json(file_path=json_file)

    assert galaxy_from_json.redshift == 1.0
    assert galaxy_from_json.light.intensity == 1.0
    assert galaxy_from_json.mass.einstein_radius == 1.0
    assert galaxy_from_json.pixelization.image_mesh.shape == (3, 3)
<|MERGE_RESOLUTION|>--- conflicted
+++ resolved
@@ -1,816 +1,813 @@
-import numpy as np
-from os import path
-import pytest
-
-from autoconf.dictable import from_json, output_to_json
-import autogalaxy as ag
-
-from autogalaxy import exc
-
-
-def test__cls_list_from(lp_0, lp_linear_0):
-    gal = ag.Galaxy(redshift=0.5, light_0=lp_0)
-
-    cls_list = gal.cls_list_from(cls=ag.LightProfile)
-
-    assert cls_list == [lp_0]
-
-    gal = ag.Galaxy(
-        redshift=0.5, light_linear_0=lp_linear_0, light_linear_1=lp_linear_0
-    )
-
-    cls_list = gal.cls_list_from(
-        cls=ag.LightProfile, cls_filtered=ag.lp_linear.LightProfileLinear
-    )
-
-    assert cls_list == []
-
-    cls_list = gal.cls_list_from(cls=ag.LightProfile)
-
-    assert cls_list == [lp_linear_0, lp_linear_0]
-
-    cls_list = gal.cls_list_from(cls=ag.lp_linear.LightProfileLinear)
-
-    assert cls_list == [lp_linear_0, lp_linear_0]
-
-
-def test__image_1d_from(lp_0, lp_1, gal_x2_lp):
-    grid = ag.Grid2D.no_mask(values=[[[1.05, -0.55]]], pixel_scales=1.0)
-
-    lp_image = lp_0.image_1d_from(grid=grid)
-    lp_image += lp_1.image_1d_from(grid=grid)
-
-    gal_image = gal_x2_lp.image_1d_from(grid=grid)
-
-    assert lp_image == gal_image
-
-
-def test__image_2d_from(grid_2d_7x7, gal_x2_lp):
-    lp_0_image = gal_x2_lp.light_profile_0.image_2d_from(grid=grid_2d_7x7)
-    lp_1_image = gal_x2_lp.light_profile_1.image_2d_from(grid=grid_2d_7x7)
-
-    lp_image = lp_0_image + lp_1_image
-
-    gal_image = gal_x2_lp.image_2d_from(grid=grid_2d_7x7)
-
-    assert gal_image == pytest.approx(lp_image, 1.0e-4)
-
-
-def test__image_2d_from__operated_only_input(grid_2d_7x7, lp_0, lp_operated_0):
-    image_2d_not_operated = lp_0.image_2d_from(grid=grid_2d_7x7)
-    image_2d_operated = lp_operated_0.image_2d_from(grid=grid_2d_7x7)
-
-    galaxy = ag.Galaxy(redshift=0.5, light=lp_0, light_operated=lp_operated_0)
-
-    image_2d = galaxy.image_2d_from(grid=grid_2d_7x7, operated_only=False)
-    assert (image_2d == image_2d_not_operated).all()
-
-    image_2d = galaxy.image_2d_from(grid=grid_2d_7x7, operated_only=True)
-    assert (image_2d == image_2d_operated).all()
-
-    image_2d = galaxy.image_2d_from(grid=grid_2d_7x7, operated_only=None)
-    assert (image_2d == image_2d_not_operated + image_2d_operated).all()
-
-
-def test__image_2d_list_from__operated_only_input(grid_2d_7x7, lp_0, lp_operated_0):
-    image_2d_not_operated = lp_0.image_2d_from(grid=grid_2d_7x7)
-    image_2d_operated = lp_operated_0.image_2d_from(grid=grid_2d_7x7)
-
-    galaxy = ag.Galaxy(redshift=0.5, light=lp_0, light_operated=lp_operated_0)
-
-    image_2d_list = galaxy.image_2d_list_from(grid=grid_2d_7x7, operated_only=False)
-    assert (image_2d_list[0] == image_2d_not_operated).all()
-    assert (image_2d_list[1] == np.zeros((9))).all()
-
-    image_2d_list = galaxy.image_2d_list_from(grid=grid_2d_7x7, operated_only=True)
-    assert (image_2d_list[0] == np.zeros((9))).all()
-    assert (image_2d_list[1] == image_2d_operated).all()
-
-    image_2d_list = galaxy.image_2d_list_from(grid=grid_2d_7x7, operated_only=None)
-    assert (
-        image_2d_list[0] + image_2d_list[1] == image_2d_not_operated + image_2d_operated
-    ).all()
-
-
-def test__luminosity_within_circle(lp_0, lp_1, gal_x2_lp):
-    lp_0_luminosity = lp_0.luminosity_within_circle_from(radius=0.5)
-
-    lp_1_luminosity = lp_1.luminosity_within_circle_from(radius=0.5)
-    gal_luminosity = gal_x2_lp.luminosity_within_circle_from(radius=0.5)
-
-    assert lp_0_luminosity + lp_1_luminosity == gal_luminosity
-
-    gal_no_lp = ag.Galaxy(redshift=0.5, mass=ag.mp.IsothermalSph())
-
-    assert gal_no_lp.luminosity_within_circle_from(radius=1.0) == None
-
-
-def test__convergence_1d_from(grid_1d_7, mp_0, gal_x1_mp, mp_1, gal_x2_mp):
-    grid = ag.Grid2D.no_mask(values=[[[1.05, -0.55], [2.05, -0.55]]], pixel_scales=1.0)
-
-    mp_convergence = mp_0.convergence_1d_from(grid=grid)
-    mp_convergence += mp_1.convergence_1d_from(grid=grid)
-
-    gal_convergence = gal_x2_mp.convergence_1d_from(grid=grid)
-
-    assert (mp_convergence == gal_convergence).all()
-
-    # Test explicitly for a profile with an offset centre and ellipticity, given the 1D to 2D projections are nasty.
-
-    grid = ag.Grid2D.no_mask(values=[[(1.05, -0.55), (2.05, -0.55)]], pixel_scales=1.0)
-
-    elliptical_mp = ag.mp.Isothermal(
-        centre=(0.5, 1.0), ell_comps=(0.2, 0.3), einstein_radius=1.0
-    )
-
-    galaxy = ag.Galaxy(redshift=0.5, mass=elliptical_mp)
-
-    mp_convergence = elliptical_mp.convergence_1d_from(grid=grid)
-    gal_convergence = galaxy.convergence_1d_from(grid=grid)
-
-    assert (mp_convergence == gal_convergence).all()
-
-
-def test__convergence_2d_from(grid_2d_7x7, mp_0, gal_x1_mp, mp_1, gal_x2_mp):
-    mp_0_convergence = gal_x2_mp.mass_profile_0.convergence_2d_from(grid=grid_2d_7x7)
-
-    mp_1_convergence = gal_x2_mp.mass_profile_1.convergence_2d_from(grid=grid_2d_7x7)
-
-    mp_convergence = mp_0_convergence + mp_1_convergence
-
-    gal_convergence = gal_x2_mp.convergence_2d_from(grid=grid_2d_7x7)
-
-    assert gal_convergence[0] == mp_convergence[0]
-
-
-def test__potential_1d_from(grid_1d_7, mp_0, gal_x1_mp, mp_1, gal_x2_mp):
-    grid = ag.Grid2D.no_mask(values=[[[1.05, -0.55]]], pixel_scales=1.0)
-
-    mp_potential = mp_0.potential_1d_from(grid=grid)
-    mp_potential += mp_1.potential_1d_from(grid=grid)
-
-    gal_convergence = gal_x2_mp.potential_1d_from(grid=grid)
-
-    assert mp_potential == gal_convergence
-
-    # Test explicitly for a profile with an offset centre and ellipticity, given the 1D to 2D projections are nasty.
-
-    grid = ag.Grid2D.no_mask(values=[[(1.05, -0.55), (2.05, -0.55)]], pixel_scales=1.0)
-
-    elliptical_mp = ag.mp.Isothermal(
-        centre=(0.5, 1.0), ell_comps=(0.2, 0.3), einstein_radius=1.0
-    )
-
-    galaxy = ag.Galaxy(redshift=0.5, mass=elliptical_mp)
-
-    mp_potential = elliptical_mp.potential_1d_from(grid=grid)
-    gal_mp_potential = galaxy.potential_1d_from(grid=grid)
-
-    assert (mp_potential == gal_mp_potential).all()
-
-
-def test__potential_2d_from(grid_2d_7x7, gal_x2_mp):
-    mp_0_potential = gal_x2_mp.mass_profile_0.potential_2d_from(grid=grid_2d_7x7)
-
-    mp_1_potential = gal_x2_mp.mass_profile_1.potential_2d_from(grid=grid_2d_7x7)
-
-    mp_potential = mp_0_potential + mp_1_potential
-
-    gal_potential = gal_x2_mp.potential_2d_from(grid=grid_2d_7x7)
-
-    assert gal_potential[0] == mp_potential[0]
-
-
-def test__deflections_yx_2d_from(grid_2d_7x7, gal_x2_mp):
-    mp_0_deflections = gal_x2_mp.mass_profile_0.deflections_yx_2d_from(grid=grid_2d_7x7)
-
-    mp_1_deflections = gal_x2_mp.mass_profile_1.deflections_yx_2d_from(grid=grid_2d_7x7)
-
-    mp_deflections = mp_0_deflections + mp_1_deflections
-
-    gal_deflections = gal_x2_mp.deflections_yx_2d_from(grid=grid_2d_7x7)
-
-    assert gal_deflections[0, 0] == mp_deflections[0, 0]
-    assert gal_deflections[1, 0] == mp_deflections[1, 0]
-
-
-def test__no_mass_profile__quantities_returned_as_0s_of_shape_grid(
-    grid_2d_7x7, mp_0, gal_x1_mp, mp_1, gal_x2_mp
-):
-    galaxy = ag.Galaxy(redshift=0.5)
-
-    potential = galaxy.potential_2d_from(grid=grid_2d_7x7)
-
-    assert (potential.slim == np.zeros(shape=grid_2d_7x7.shape_slim)).all()
-
-    deflections = galaxy.deflections_yx_2d_from(grid=grid_2d_7x7)
-
-    assert (deflections.slim == np.zeros(shape=(grid_2d_7x7.shape_slim, 2))).all()
-    assert (deflections.native == np.zeros(shape=(7, 7, 2))).all()
-
-
-def test__mass_angular_within_circle_from(mp_0, mp_1, gal_x2_mp):
-    mp_0_mass = mp_0.mass_angular_within_circle_from(radius=0.5)
-
-    mp_1_mass = mp_1.mass_angular_within_circle_from(radius=0.5)
-    gal_mass = gal_x2_mp.mass_angular_within_circle_from(radius=0.5)
-
-    assert mp_0_mass + mp_1_mass == gal_mass
-
-    gal_no_mp = ag.Galaxy(redshift=0.5, light=ag.lp.SersicSph())
-
-    with pytest.raises(exc.GalaxyException):
-        gal_no_mp.mass_angular_within_circle_from(radius=1.0)
-
-
-def test__light_and_mass_profiles__contained_in_light_and_mass_profile_lists(
-    lmp_0, lp_0, lp_1, mp_0
-):
-    gal_x1_lmp = ag.Galaxy(redshift=0.5, profile=lmp_0)
-
-    assert 1 == len(gal_x1_lmp.cls_list_from(cls=ag.LightProfile))
-    assert 1 == len(gal_x1_lmp.cls_list_from(cls=ag.mp.MassProfile))
-
-    assert gal_x1_lmp.cls_list_from(cls=ag.mp.MassProfile)[0] == lmp_0
-    assert gal_x1_lmp.cls_list_from(cls=ag.LightProfile)[0] == lmp_0
-
-    gal_multi_profiles = ag.Galaxy(redshift=0.5, profile=lmp_0, light=lp_0, sie=mp_0)
-
-    assert 2 == len(gal_multi_profiles.cls_list_from(cls=ag.LightProfile))
-    assert 2 == len(gal_multi_profiles.cls_list_from(cls=ag.mp.MassProfile))
-
-
-def test__extract_attribute():
-    galaxy = ag.Galaxy(redshift=0.5)
-
-    values = galaxy.extract_attribute(cls=ag.LightProfile, attr_name="value")
-
-    assert values == None
-
-    galaxy = ag.Galaxy(
-        redshift=0.5,
-        lp_0=ag.m.MockLightProfile(value=0.9, value1=(0.0, 1.0)),
-        lp_1=ag.m.MockLightProfile(value=0.8, value1=(2.0, 3.0)),
-        lp_2=ag.m.MockLightProfile(value=0.7, value1=(4.0, 5.0)),
-    )
-
-    values = galaxy.extract_attribute(cls=ag.LightProfile, attr_name="value")
-
-    assert values.in_list == [0.9, 0.8, 0.7]
-
-    values = galaxy.extract_attribute(cls=ag.LightProfile, attr_name="value1")
-
-    assert values.in_list == [(0.0, 1.0), (2.0, 3.0), (4.0, 5.0)]
-
-    galaxy = ag.Galaxy(
-        redshift=0.5,
-        lp_3=ag.LightProfile(),
-        lp_0=ag.m.MockLightProfile(value=1.0),
-        lp_1=ag.m.MockLightProfile(value=2.0),
-        mp_0=ag.m.MockMassProfile(value=5.0),
-        lp_2=ag.m.MockLightProfile(value=3.0),
-    )
-
-    values = galaxy.extract_attribute(cls=ag.LightProfile, attr_name="value")
-
-    assert values.in_list == [1.0, 2.0, 3.0]
-
-
-def test__image_2d_from__does_not_include_linear_light_profiles(grid_2d_7x7, lp_0):
-    lp_linear = ag.lp_linear.Sersic(effective_radius=2.0, sersic_index=2.0)
-
-    galaxy = ag.Galaxy(redshift=0.5, light_0=lp_0, light_linear=lp_linear)
-
-    lp_image = lp_0.image_2d_from(grid=grid_2d_7x7)
-
-    image = galaxy.image_2d_from(grid=grid_2d_7x7)
-
-    assert (image == lp_image).all()
-
-
-def test__light_profile_2d_quantity_from_grid__symmetric_profiles_give_symmetric_results():
-    lp_0 = ag.lp.Sersic(centre=(0.0, 0.0), intensity=1.0)
-
-    lp_1 = ag.lp.Sersic(centre=(100.0, 0.0), intensity=1.0)
-
-    gal_x2_lp = ag.Galaxy(redshift=0.5, light_profile_0=lp_0, light_profile_1=lp_1)
-
-    assert gal_x2_lp.image_2d_from(
-        grid=ag.Grid2DIrregular([[0.0, 0.0]])
-    ) == pytest.approx(
-        gal_x2_lp.image_2d_from(grid=ag.Grid2DIrregular([[100.0, 0.0]])), 1.0e-4
-    )
-
-    assert gal_x2_lp.image_2d_from(
-        grid=ag.Grid2DIrregular([[49.0, 0.0]])
-    ) == pytest.approx(
-        gal_x2_lp.image_2d_from(grid=ag.Grid2DIrregular([[51.0, 0.0]])), 1.0e-4
-    )
-
-    lp_0 = ag.lp.Sersic(
-        ell_comps=(0.0, 0.0),
-        intensity=1.0,
-        effective_radius=0.6,
-        sersic_index=4.0,
-    )
-
-    lp_1 = ag.lp.Sersic(
-        ell_comps=(0.0, 0.0),
-        intensity=1.0,
-        effective_radius=0.6,
-        sersic_index=4.0,
-        centre=(100, 0),
-    )
-
-    lp_2 = ag.lp.Sersic(
-        ell_comps=(0.0, 0.0),
-        intensity=1.0,
-        effective_radius=0.6,
-        sersic_index=4.0,
-        centre=(0, 100),
-    )
-
-    lp_3 = ag.lp.Sersic(
-        ell_comps=(0.0, 0.0),
-        intensity=1.0,
-        effective_radius=0.6,
-        sersic_index=4.0,
-        centre=(100, 100),
-    )
-
-    gal_x4_lp = ag.Galaxy(
-        redshift=0.5,
-        light_profile_0=lp_0,
-        light_profile_1=lp_1,
-        light_profile_3=lp_2,
-        light_profile_4=lp_3,
-    )
-
-    assert gal_x4_lp.image_2d_from(
-        grid=ag.Grid2DIrregular([[49.0, 0.0]])
-    ) == pytest.approx(
-        gal_x4_lp.image_2d_from(grid=ag.Grid2DIrregular([[51.0, 0.0]])), 1e-5
-    )
-
-    assert gal_x4_lp.image_2d_from(
-        grid=ag.Grid2DIrregular([[0.0, 49.0]])
-    ) == pytest.approx(
-        gal_x4_lp.image_2d_from(grid=ag.Grid2DIrregular([[0.0, 51.0]])), 1e-5
-    )
-
-    assert gal_x4_lp.image_2d_from(
-        grid=ag.Grid2DIrregular([[100.0, 49.0]])
-    ) == pytest.approx(
-        gal_x4_lp.image_2d_from(grid=ag.Grid2DIrregular([[100.0, 51.0]])), 1e-5
-    )
-
-    assert gal_x4_lp.image_2d_from(
-        grid=ag.Grid2DIrregular([[49.0, 49.0]])
-    ) == pytest.approx(
-        gal_x4_lp.image_2d_from(grid=ag.Grid2DIrregular([[51.0, 51.0]])), 1e-5
-    )
-
-
-def test__mass_profile_2d_quantity_from_grid__symmetric_profiles_give_symmetric_results():
-    mp_0 = ag.mp.Isothermal(ell_comps=(0.333333, 0.0), einstein_radius=1.0)
-
-    mp_1 = ag.mp.Isothermal(
-        centre=(100, 0), ell_comps=(0.333333, 0.0), einstein_radius=1.0
-    )
-
-    gal_x4_mp = ag.Galaxy(redshift=0.5, mass_profile_0=mp_0, mass_profile_1=mp_1)
-
-    assert gal_x4_mp.convergence_2d_from(
-        grid=ag.Grid2DIrregular([[1.0, 0.0]])
-    ) == pytest.approx(
-        gal_x4_mp.convergence_2d_from(grid=ag.Grid2DIrregular([[99.0, 0.0]])), 1.0e-4
-    )
-
-    assert gal_x4_mp.convergence_2d_from(
-        grid=ag.Grid2DIrregular([[49.0, 0.0]])
-    ) == pytest.approx(
-        gal_x4_mp.convergence_2d_from(grid=ag.Grid2DIrregular([[51.0, 0.0]])), 1.0e-4
-    )
-
-    assert gal_x4_mp.potential_2d_from(
-        grid=ag.Grid2DIrregular([[1.0, 0.0]])
-    ) == pytest.approx(
-        gal_x4_mp.potential_2d_from(grid=ag.Grid2DIrregular([[99.0, 0.0]])), 1e-6
-    )
-
-    assert gal_x4_mp.potential_2d_from(
-        grid=ag.Grid2DIrregular([[49.0, 0.0]])
-    ) == pytest.approx(
-        gal_x4_mp.potential_2d_from(grid=ag.Grid2DIrregular([[51.0, 0.0]])), 1e-6
-    )
-
-    assert gal_x4_mp.deflections_yx_2d_from(
-        grid=ag.Grid2DIrregular([[1.0, 0.0]])
-    ) == pytest.approx(
-        gal_x4_mp.deflections_yx_2d_from(grid=ag.Grid2DIrregular([[99.0, 0.0]])), 1e-6
-    )
-
-    assert gal_x4_mp.deflections_yx_2d_from(
-        grid=ag.Grid2DIrregular([[49.0, 0.0]])
-    ) == pytest.approx(
-        gal_x4_mp.deflections_yx_2d_from(grid=ag.Grid2DIrregular([[51.0, 0.0]])), 1e-6
-    )
-
-    mp_0 = ag.mp.IsothermalSph(einstein_radius=1.0)
-
-    mp_1 = ag.mp.IsothermalSph(centre=(100, 0), einstein_radius=1.0)
-
-    mp_2 = ag.mp.IsothermalSph(centre=(0, 100), einstein_radius=1.0)
-
-    mp_3 = ag.mp.IsothermalSph(centre=(100, 100), einstein_radius=1.0)
-
-    gal_x4_mp = ag.Galaxy(
-        redshift=0.5,
-        mass_profile_0=mp_0,
-        mass_profile_1=mp_1,
-        mass_profile_2=mp_2,
-        mass_profile_3=mp_3,
-    )
-
-    assert gal_x4_mp.convergence_2d_from(
-        grid=ag.Grid2DIrregular([[49.0, 0.0]])
-    ) == pytest.approx(
-        gal_x4_mp.convergence_2d_from(grid=ag.Grid2DIrregular([[51.0, 0.0]])), 1e-5
-    )
-
-    assert gal_x4_mp.convergence_2d_from(
-        grid=ag.Grid2DIrregular([[0.0, 49.0]])
-    ) == pytest.approx(
-        gal_x4_mp.convergence_2d_from(grid=ag.Grid2DIrregular([[0.0, 51.0]])), 1e-5
-    )
-
-    assert gal_x4_mp.convergence_2d_from(
-        grid=ag.Grid2DIrregular([[100.0, 49.0]])
-    ) == pytest.approx(
-        gal_x4_mp.convergence_2d_from(grid=ag.Grid2DIrregular([[100.0, 51.0]])), 1e-5
-    )
-
-    assert gal_x4_mp.convergence_2d_from(
-        grid=ag.Grid2DIrregular([[49.0, 49.0]])
-    ) == pytest.approx(
-        gal_x4_mp.convergence_2d_from(grid=ag.Grid2DIrregular([[51.0, 51.0]])), 1e-5
-    )
-
-    assert gal_x4_mp.potential_2d_from(
-        grid=ag.Grid2DIrregular([[49.0, 0.0]])
-    ) == pytest.approx(
-        gal_x4_mp.potential_2d_from(grid=ag.Grid2DIrregular([[51.0, 0.0]])), 1e-5
-    )
-
-    assert gal_x4_mp.potential_2d_from(
-        grid=ag.Grid2DIrregular([[0.0, 49.0]])
-    ) == pytest.approx(
-        gal_x4_mp.potential_2d_from(grid=ag.Grid2DIrregular([[0.0, 51.0]])), 1e-5
-    )
-
-    assert gal_x4_mp.potential_2d_from(
-        grid=ag.Grid2DIrregular([[100.0, 49.0]])
-    ) == pytest.approx(
-        gal_x4_mp.potential_2d_from(grid=ag.Grid2DIrregular([[100.0, 51.0]])), 1e-5
-    )
-
-    assert gal_x4_mp.potential_2d_from(
-        grid=ag.Grid2DIrregular([[49.0, 49.0]])
-    ) == pytest.approx(
-        gal_x4_mp.potential_2d_from(grid=ag.Grid2DIrregular([[51.0, 51.0]])), 1e-5
-    )
-
-    assert -1.0 * gal_x4_mp.deflections_yx_2d_from(
-        grid=ag.Grid2DIrregular([[49.0, 0.0]])
-    )[0, 0] == pytest.approx(
-        gal_x4_mp.deflections_yx_2d_from(grid=ag.Grid2DIrregular([[51.0, 0.0]]))[0, 0],
-        1e-5,
-    )
-
-    assert 1.0 * gal_x4_mp.deflections_yx_2d_from(
-        grid=ag.Grid2DIrregular([[0.0, 49.0]])
-    )[0, 0] == pytest.approx(
-        gal_x4_mp.deflections_yx_2d_from(grid=ag.Grid2DIrregular([[0.0, 51.0]]))[0, 0],
-        1e-5,
-    )
-
-    assert 1.0 * gal_x4_mp.deflections_yx_2d_from(
-        grid=ag.Grid2DIrregular([[100.0, 49.0]])
-    )[0, 0] == pytest.approx(
-        gal_x4_mp.deflections_yx_2d_from(grid=ag.Grid2DIrregular([[100.0, 51.0]]))[
-            0, 0
-        ],
-        1e-5,
-    )
-
-    assert -1.0 * gal_x4_mp.deflections_yx_2d_from(
-        grid=ag.Grid2DIrregular([[49.0, 49.0]])
-    )[0, 0] == pytest.approx(
-        gal_x4_mp.deflections_yx_2d_from(grid=ag.Grid2DIrregular([[51.0, 51.0]]))[0, 0],
-        1e-5,
-    )
-
-    assert 1.0 * gal_x4_mp.deflections_yx_2d_from(
-        grid=ag.Grid2DIrregular([[49.0, 0.0]])
-    )[0, 1] == pytest.approx(
-        gal_x4_mp.deflections_yx_2d_from(grid=ag.Grid2DIrregular([[51.0, 0.0]]))[0, 1],
-        1e-5,
-    )
-
-    assert -1.0 * gal_x4_mp.deflections_yx_2d_from(
-        grid=ag.Grid2DIrregular([[0.0, 49.0]])
-    )[0, 1] == pytest.approx(
-        gal_x4_mp.deflections_yx_2d_from(grid=ag.Grid2DIrregular([[0.0, 51.0]]))[0, 1],
-        1e-5,
-    )
-
-    assert -1.0 * gal_x4_mp.deflections_yx_2d_from(
-        grid=ag.Grid2DIrregular([[100.0, 49.0]])
-    )[0, 1] == pytest.approx(
-        gal_x4_mp.deflections_yx_2d_from(grid=ag.Grid2DIrregular([[100.0, 51.0]]))[
-            0, 1
-        ],
-        1e-5,
-    )
-
-    assert -1.0 * gal_x4_mp.deflections_yx_2d_from(
-        grid=ag.Grid2DIrregular([[49.0, 49.0]])
-    )[0, 1] == pytest.approx(
-        gal_x4_mp.deflections_yx_2d_from(grid=ag.Grid2DIrregular([[51.0, 51.0]]))[0, 1],
-        1e-5,
-    )
-
-
-def test__centre_of_profile_in_right_place():
-    grid = ag.Grid2D.uniform(shape_native=(7, 7), pixel_scales=1.0)
-
-    galaxy = ag.Galaxy(
-        redshift=0.5,
-        mass=ag.mp.Isothermal(centre=(2.0, 1.0), einstein_radius=1.0),
-        mass_0=ag.mp.Isothermal(centre=(2.0, 1.0), einstein_radius=1.0),
-    )
-
-    convergence = galaxy.convergence_2d_from(grid=grid)
-    max_indexes = np.unravel_index(
-        convergence.native.argmax(), convergence.shape_native
-    )
-    assert max_indexes == (1, 4)
-
-    potential = galaxy.potential_2d_from(grid=grid)
-    max_indexes = np.unravel_index(potential.native.argmin(), potential.shape_native)
-    assert max_indexes == (1, 4)
-
-    deflections = galaxy.deflections_yx_2d_from(grid=grid)
-    assert deflections.native[1, 4, 0] > 0
-    assert deflections.native[2, 4, 0] < 0
-    assert deflections.native[1, 4, 1] > 0
-    assert deflections.native[1, 3, 1] < 0
-
-    galaxy = ag.Galaxy(
-        redshift=0.5,
-        mass=ag.mp.IsothermalSph(centre=(2.0, 1.0), einstein_radius=1.0),
-        mass_0=ag.mp.IsothermalSph(centre=(2.0, 1.0), einstein_radius=1.0),
-    )
-    convergence = galaxy.convergence_2d_from(grid=grid)
-    max_indexes = np.unravel_index(
-        convergence.native.argmax(), convergence.shape_native
-    )
-    assert max_indexes == (1, 4)
-
-    potential = galaxy.potential_2d_from(grid=grid)
-    max_indexes = np.unravel_index(potential.native.argmin(), potential.shape_native)
-    assert max_indexes == (1, 4)
-
-    deflections = galaxy.deflections_yx_2d_from(grid=grid)
-    assert deflections.native[1, 4, 0] > 0
-    assert deflections.native[2, 4, 0] < 0
-    assert deflections.native[1, 4, 1] > 0
-    assert deflections.native[1, 3, 1] < 0
-
-    grid = ag.Grid2D.uniform(
-        shape_native=(7, 7),
-        pixel_scales=1.0,
-        over_sampling=ag.OverSamplingIterate(
-            fractional_accuracy=0.99, sub_steps=[2, 4]
-        ),
-    )
-
-    galaxy = ag.Galaxy(
-        redshift=0.5,
-        mass=ag.mp.Isothermal(centre=(2.0, 1.0), einstein_radius=1.0),
-        mass_0=ag.mp.Isothermal(centre=(2.0, 1.0), einstein_radius=1.0),
-    )
-    convergence = galaxy.convergence_2d_from(grid=grid)
-    max_indexes = np.unravel_index(
-        convergence.native.argmax(), convergence.shape_native
-    )
-    assert max_indexes == (1, 4)
-
-    potential = galaxy.potential_2d_from(grid=grid)
-    max_indexes = np.unravel_index(potential.native.argmin(), potential.shape_native)
-    assert max_indexes == (1, 4)
-
-    deflections = galaxy.deflections_yx_2d_from(grid=grid)
-    assert deflections.native[1, 4, 0] >= 0
-    assert deflections.native[2, 4, 0] <= 0
-    assert deflections.native[1, 4, 1] >= 0
-    assert deflections.native[1, 3, 1] <= 0
-
-    galaxy = ag.Galaxy(
-        redshift=0.5, mass=ag.mp.IsothermalSph(centre=(2.0, 1.0), einstein_radius=1.0)
-    )
-    convergence = galaxy.convergence_2d_from(grid=grid)
-    max_indexes = np.unravel_index(
-        convergence.native.argmax(), convergence.shape_native
-    )
-    assert max_indexes == (1, 4)
-
-    potential = galaxy.potential_2d_from(grid=grid)
-    max_indexes = np.unravel_index(potential.native.argmin(), potential.shape_native)
-    assert max_indexes == (1, 4)
-
-    deflections = galaxy.deflections_yx_2d_from(grid=grid)
-    assert deflections.native[1, 4, 0] >= 0
-    assert deflections.native[2, 4, 0] <= 0
-    assert deflections.native[1, 4, 1] >= 0
-    assert deflections.native[1, 3, 1] <= 0
-
-
-def test__cannot_pass_light_or_mass_list():
-    light_list = [ag.lp.Sersic(), ag.lp.Sersic()]
-
-    with pytest.raises(exc.GalaxyException):
-        ag.Galaxy(redshift=0.5, light=light_list)
-
-    mass_list = [ag.mp.Sersic(), ag.mp.Sersic()]
-
-    with pytest.raises(exc.GalaxyException):
-        ag.Galaxy(redshift=0.5, mass=mass_list)
-
-    with pytest.raises(exc.GalaxyException):
-        ag.Galaxy(redshift=0.5, light=light_list, mass=mass_list)
-
-def test__decorator__grid_sub_in__numericas():
-
-    mask = ag.Mask2D(
-        mask=[
-            [True, True, True, True, True],
-            [True, False, False, True, True],
-            [True, True, True, True, True],
-            [True, True, True, True, True],
-            [True, True, True, True, True],
-        ],
-        pixel_scales=(1.0, 1.0),
-        sub_size=2
-    )
-
-    grid = ag.Grid2D.from_mask(mask=mask)
-
-    galaxy = ag.Galaxy(redshift=0.5, light=ag.lp.Sersic(centre=(3.0, 3.0), intensity=1.0))
-
-    image = galaxy.image_2d_from(grid=grid)
-
-def test__decorator__oversample_uniform__numerical_values(gal_x1_lp):
-    mask = ag.Mask2D(
-        mask=[
-            [True, True, True, True, True],
-            [True, False, False, True, True],
-            [True, True, True, True, True],
-            [True, True, True, True, True],
-            [True, True, True, True, True],
-        ],
-        pixel_scales=(1.0, 1.0),
-    )
-
-    galaxy = ag.Galaxy(redshift=0.5, light=ag.lp.Sersic(intensity=1.0))
-
-    over_sampling = ag.OverSamplingUniform(sub_size=1)
-
-    grid = ag.Grid2D.from_mask(mask=mask, over_sampling=over_sampling)
-
-    image = galaxy.image_2d_from(grid=grid)
-
-    assert image[0] == pytest.approx(0.15987224303572964, 1.0e-6)
-
-    over_sampling = ag.OverSamplingUniform(sub_size=2)
-
-    grid = ag.Grid2D.from_mask(mask=mask, over_sampling=over_sampling)
-
-    image = galaxy.image_2d_from(grid=grid)
-
-    assert image[0] == pytest.approx(0.17481917162057087, 1.0e-6)
-    assert image[1] == pytest.approx(0.391168560508937, 1.0e-6)
-
-    galaxy = ag.Galaxy(
-        redshift=0.5, light=ag.lp.Sersic(centre=(3.0, 3.0), intensity=1.0)
-    )
-
-    over_sampling = ag.OverSamplingUniform(sub_size=1)
-
-    grid = ag.Grid2D.from_mask(mask=mask, over_sampling=over_sampling)
-
-    image = galaxy.image_2d_from(grid=grid)
-
-    assert image[0] == pytest.approx(0.006719704400094508, 1.0e-6)
-
-    over_sampling = ag.OverSamplingUniform(sub_size=2)
-
-    grid = ag.Grid2D.from_mask(mask=mask, over_sampling=over_sampling)
-
-    image = galaxy.image_2d_from(grid=grid)
-
-<<<<<<< HEAD
-    assert image[0] == pytest.approx(0.006817908632814734, 1.0e-6)
-    assert image[1] == pytest.approx(0.013323319136547789, 1.0e-6)
-
-
-def test__decorator__grid_iterate_in__iterates_array_result_correctly(gal_x1_lp):
-=======
-def test__decorator__grid_iterate_in__iterates_grid_result_correctly(gal_x1_mp):
->>>>>>> c04fea52
-    mask = ag.Mask2D(
-        mask=[
-            [True, True, True, True, True],
-            [True, False, False, False, True],
-            [True, False, False, False, True],
-            [True, False, False, False, True],
-            [True, True, True, True, True],
-        ],
-        pixel_scales=(1.0, 1.0),
-    )
-
-    over_sampling = ag.OverSamplingIterate(fractional_accuracy=1.0, sub_steps=[2])
-
-    grid = ag.Grid2D.from_mask(mask=mask, over_sampling=over_sampling)
-
-    galaxy = ag.Galaxy(redshift=0.5, light=ag.lp.Sersic(intensity=1.0))
-
-    image = galaxy.image_2d_from(grid=grid)
-
-    grid_sub_2 = ag.Grid2D(
-        values=grid, mask=mask, over_sampling=ag.OverSamplingUniform(sub_size=2)
-    )
-    image_sub_2 = galaxy.image_2d_from(grid=grid_sub_2)
-
-    assert image[0] == pytest.approx(0.17481917162057087, 1.0e-6)
-    assert (image == image_sub_2).all()
-
-    over_sampling = ag.OverSamplingIterate(
-        fractional_accuracy=0.95, sub_steps=[2, 4, 8]
-    )
-
-    grid = ag.Grid2D.from_mask(mask=mask, over_sampling=over_sampling)
-
-    galaxy = ag.Galaxy(
-        redshift=0.5, light=ag.lp.Sersic(centre=(0.08, 0.08), intensity=1.0)
-    )
-
-    image = galaxy.image_2d_from(grid=grid)
-
-    grid_sub_4 = ag.Grid2D(
-        values=grid, mask=mask, over_sampling=ag.OverSamplingUniform(sub_size=4)
-    )
-    image_sub_4 = galaxy.image_2d_from(grid=grid_sub_4)
-
-    assert image[0] == pytest.approx(0.17754459861988386, 1.0e-6)
-    assert image[0] == image_sub_4[0]
-
-    grid_sub_8 = ag.Grid2D(
-        values=grid, mask=mask, over_sampling=ag.OverSamplingUniform(sub_size=8)
-    )
-    image_sub_8 = galaxy.image_2d_from(grid=grid_sub_8)
-
-    over_sampling = ag.OverSamplingUniform(sub_size=8)
-
-    grid = ag.Grid2D.from_mask(mask=mask, over_sampling=over_sampling)
-
-    image = galaxy.image_2d_from(grid=grid)
-
-    assert image[4] == pytest.approx(4.173185729427679, 1.0e-6)
-    assert image[4] == image_sub_8[4]
-
-
-def test__output_to_and_load_from_json():
-    json_file = path.join(
-        "{}".format(path.dirname(path.realpath(__file__))), "files", "galaxy.json"
-    )
-
-    g0 = ag.Galaxy(
-        redshift=1.0,
-        light=ag.lp.Sersic(intensity=1.0),
-        mass=ag.mp.Isothermal(einstein_radius=1.0),
-        pixelization=ag.Pixelization(
-            image_mesh=ag.image_mesh.Overlay(shape=(3, 3)),
-            mesh=ag.mesh.Voronoi(),
-            regularization=ag.reg.Constant(),
-        ),
-    )
-
-    output_to_json(g0, file_path=json_file)
-
-    galaxy_from_json = from_json(file_path=json_file)
-
-    assert galaxy_from_json.redshift == 1.0
-    assert galaxy_from_json.light.intensity == 1.0
-    assert galaxy_from_json.mass.einstein_radius == 1.0
-    assert galaxy_from_json.pixelization.image_mesh.shape == (3, 3)
+import numpy as np
+from os import path
+import pytest
+
+from autoconf.dictable import from_json, output_to_json
+import autogalaxy as ag
+
+from autogalaxy import exc
+
+
+def test__cls_list_from(lp_0, lp_linear_0):
+    gal = ag.Galaxy(redshift=0.5, light_0=lp_0)
+
+    cls_list = gal.cls_list_from(cls=ag.LightProfile)
+
+    assert cls_list == [lp_0]
+
+    gal = ag.Galaxy(
+        redshift=0.5, light_linear_0=lp_linear_0, light_linear_1=lp_linear_0
+    )
+
+    cls_list = gal.cls_list_from(
+        cls=ag.LightProfile, cls_filtered=ag.lp_linear.LightProfileLinear
+    )
+
+    assert cls_list == []
+
+    cls_list = gal.cls_list_from(cls=ag.LightProfile)
+
+    assert cls_list == [lp_linear_0, lp_linear_0]
+
+    cls_list = gal.cls_list_from(cls=ag.lp_linear.LightProfileLinear)
+
+    assert cls_list == [lp_linear_0, lp_linear_0]
+
+
+def test__image_1d_from(lp_0, lp_1, gal_x2_lp):
+    grid = ag.Grid2D.no_mask(values=[[[1.05, -0.55]]], pixel_scales=1.0)
+
+    lp_image = lp_0.image_1d_from(grid=grid)
+    lp_image += lp_1.image_1d_from(grid=grid)
+
+    gal_image = gal_x2_lp.image_1d_from(grid=grid)
+
+    assert lp_image == gal_image
+
+
+def test__image_2d_from(grid_2d_7x7, gal_x2_lp):
+    lp_0_image = gal_x2_lp.light_profile_0.image_2d_from(grid=grid_2d_7x7)
+    lp_1_image = gal_x2_lp.light_profile_1.image_2d_from(grid=grid_2d_7x7)
+
+    lp_image = lp_0_image + lp_1_image
+
+    gal_image = gal_x2_lp.image_2d_from(grid=grid_2d_7x7)
+
+    assert gal_image == pytest.approx(lp_image, 1.0e-4)
+
+
+def test__image_2d_from__operated_only_input(grid_2d_7x7, lp_0, lp_operated_0):
+    image_2d_not_operated = lp_0.image_2d_from(grid=grid_2d_7x7)
+    image_2d_operated = lp_operated_0.image_2d_from(grid=grid_2d_7x7)
+
+    galaxy = ag.Galaxy(redshift=0.5, light=lp_0, light_operated=lp_operated_0)
+
+    image_2d = galaxy.image_2d_from(grid=grid_2d_7x7, operated_only=False)
+    assert (image_2d == image_2d_not_operated).all()
+
+    image_2d = galaxy.image_2d_from(grid=grid_2d_7x7, operated_only=True)
+    assert (image_2d == image_2d_operated).all()
+
+    image_2d = galaxy.image_2d_from(grid=grid_2d_7x7, operated_only=None)
+    assert (image_2d == image_2d_not_operated + image_2d_operated).all()
+
+
+def test__image_2d_list_from__operated_only_input(grid_2d_7x7, lp_0, lp_operated_0):
+    image_2d_not_operated = lp_0.image_2d_from(grid=grid_2d_7x7)
+    image_2d_operated = lp_operated_0.image_2d_from(grid=grid_2d_7x7)
+
+    galaxy = ag.Galaxy(redshift=0.5, light=lp_0, light_operated=lp_operated_0)
+
+    image_2d_list = galaxy.image_2d_list_from(grid=grid_2d_7x7, operated_only=False)
+    assert (image_2d_list[0] == image_2d_not_operated).all()
+    assert (image_2d_list[1] == np.zeros((9))).all()
+
+    image_2d_list = galaxy.image_2d_list_from(grid=grid_2d_7x7, operated_only=True)
+    assert (image_2d_list[0] == np.zeros((9))).all()
+    assert (image_2d_list[1] == image_2d_operated).all()
+
+    image_2d_list = galaxy.image_2d_list_from(grid=grid_2d_7x7, operated_only=None)
+    assert (
+        image_2d_list[0] + image_2d_list[1] == image_2d_not_operated + image_2d_operated
+    ).all()
+
+
+def test__luminosity_within_circle(lp_0, lp_1, gal_x2_lp):
+    lp_0_luminosity = lp_0.luminosity_within_circle_from(radius=0.5)
+
+    lp_1_luminosity = lp_1.luminosity_within_circle_from(radius=0.5)
+    gal_luminosity = gal_x2_lp.luminosity_within_circle_from(radius=0.5)
+
+    assert lp_0_luminosity + lp_1_luminosity == gal_luminosity
+
+    gal_no_lp = ag.Galaxy(redshift=0.5, mass=ag.mp.IsothermalSph())
+
+    assert gal_no_lp.luminosity_within_circle_from(radius=1.0) == None
+
+
+def test__convergence_1d_from(grid_1d_7, mp_0, gal_x1_mp, mp_1, gal_x2_mp):
+    grid = ag.Grid2D.no_mask(values=[[[1.05, -0.55], [2.05, -0.55]]], pixel_scales=1.0)
+
+    mp_convergence = mp_0.convergence_1d_from(grid=grid)
+    mp_convergence += mp_1.convergence_1d_from(grid=grid)
+
+    gal_convergence = gal_x2_mp.convergence_1d_from(grid=grid)
+
+    assert (mp_convergence == gal_convergence).all()
+
+    # Test explicitly for a profile with an offset centre and ellipticity, given the 1D to 2D projections are nasty.
+
+    grid = ag.Grid2D.no_mask(values=[[(1.05, -0.55), (2.05, -0.55)]], pixel_scales=1.0)
+
+    elliptical_mp = ag.mp.Isothermal(
+        centre=(0.5, 1.0), ell_comps=(0.2, 0.3), einstein_radius=1.0
+    )
+
+    galaxy = ag.Galaxy(redshift=0.5, mass=elliptical_mp)
+
+    mp_convergence = elliptical_mp.convergence_1d_from(grid=grid)
+    gal_convergence = galaxy.convergence_1d_from(grid=grid)
+
+    assert (mp_convergence == gal_convergence).all()
+
+
+def test__convergence_2d_from(grid_2d_7x7, mp_0, gal_x1_mp, mp_1, gal_x2_mp):
+    mp_0_convergence = gal_x2_mp.mass_profile_0.convergence_2d_from(grid=grid_2d_7x7)
+
+    mp_1_convergence = gal_x2_mp.mass_profile_1.convergence_2d_from(grid=grid_2d_7x7)
+
+    mp_convergence = mp_0_convergence + mp_1_convergence
+
+    gal_convergence = gal_x2_mp.convergence_2d_from(grid=grid_2d_7x7)
+
+    assert gal_convergence[0] == mp_convergence[0]
+
+
+def test__potential_1d_from(grid_1d_7, mp_0, gal_x1_mp, mp_1, gal_x2_mp):
+    grid = ag.Grid2D.no_mask(values=[[[1.05, -0.55]]], pixel_scales=1.0)
+
+    mp_potential = mp_0.potential_1d_from(grid=grid)
+    mp_potential += mp_1.potential_1d_from(grid=grid)
+
+    gal_convergence = gal_x2_mp.potential_1d_from(grid=grid)
+
+    assert mp_potential == gal_convergence
+
+    # Test explicitly for a profile with an offset centre and ellipticity, given the 1D to 2D projections are nasty.
+
+    grid = ag.Grid2D.no_mask(values=[[(1.05, -0.55), (2.05, -0.55)]], pixel_scales=1.0)
+
+    elliptical_mp = ag.mp.Isothermal(
+        centre=(0.5, 1.0), ell_comps=(0.2, 0.3), einstein_radius=1.0
+    )
+
+    galaxy = ag.Galaxy(redshift=0.5, mass=elliptical_mp)
+
+    mp_potential = elliptical_mp.potential_1d_from(grid=grid)
+    gal_mp_potential = galaxy.potential_1d_from(grid=grid)
+
+    assert (mp_potential == gal_mp_potential).all()
+
+
+def test__potential_2d_from(grid_2d_7x7, gal_x2_mp):
+    mp_0_potential = gal_x2_mp.mass_profile_0.potential_2d_from(grid=grid_2d_7x7)
+
+    mp_1_potential = gal_x2_mp.mass_profile_1.potential_2d_from(grid=grid_2d_7x7)
+
+    mp_potential = mp_0_potential + mp_1_potential
+
+    gal_potential = gal_x2_mp.potential_2d_from(grid=grid_2d_7x7)
+
+    assert gal_potential[0] == mp_potential[0]
+
+
+def test__deflections_yx_2d_from(grid_2d_7x7, gal_x2_mp):
+    mp_0_deflections = gal_x2_mp.mass_profile_0.deflections_yx_2d_from(grid=grid_2d_7x7)
+
+    mp_1_deflections = gal_x2_mp.mass_profile_1.deflections_yx_2d_from(grid=grid_2d_7x7)
+
+    mp_deflections = mp_0_deflections + mp_1_deflections
+
+    gal_deflections = gal_x2_mp.deflections_yx_2d_from(grid=grid_2d_7x7)
+
+    assert gal_deflections[0, 0] == mp_deflections[0, 0]
+    assert gal_deflections[1, 0] == mp_deflections[1, 0]
+
+
+def test__no_mass_profile__quantities_returned_as_0s_of_shape_grid(
+    grid_2d_7x7, mp_0, gal_x1_mp, mp_1, gal_x2_mp
+):
+    galaxy = ag.Galaxy(redshift=0.5)
+
+    potential = galaxy.potential_2d_from(grid=grid_2d_7x7)
+
+    assert (potential.slim == np.zeros(shape=grid_2d_7x7.shape_slim)).all()
+
+    deflections = galaxy.deflections_yx_2d_from(grid=grid_2d_7x7)
+
+    assert (deflections.slim == np.zeros(shape=(grid_2d_7x7.shape_slim, 2))).all()
+    assert (deflections.native == np.zeros(shape=(7, 7, 2))).all()
+
+
+def test__mass_angular_within_circle_from(mp_0, mp_1, gal_x2_mp):
+    mp_0_mass = mp_0.mass_angular_within_circle_from(radius=0.5)
+
+    mp_1_mass = mp_1.mass_angular_within_circle_from(radius=0.5)
+    gal_mass = gal_x2_mp.mass_angular_within_circle_from(radius=0.5)
+
+    assert mp_0_mass + mp_1_mass == gal_mass
+
+    gal_no_mp = ag.Galaxy(redshift=0.5, light=ag.lp.SersicSph())
+
+    with pytest.raises(exc.GalaxyException):
+        gal_no_mp.mass_angular_within_circle_from(radius=1.0)
+
+
+def test__light_and_mass_profiles__contained_in_light_and_mass_profile_lists(
+    lmp_0, lp_0, lp_1, mp_0
+):
+    gal_x1_lmp = ag.Galaxy(redshift=0.5, profile=lmp_0)
+
+    assert 1 == len(gal_x1_lmp.cls_list_from(cls=ag.LightProfile))
+    assert 1 == len(gal_x1_lmp.cls_list_from(cls=ag.mp.MassProfile))
+
+    assert gal_x1_lmp.cls_list_from(cls=ag.mp.MassProfile)[0] == lmp_0
+    assert gal_x1_lmp.cls_list_from(cls=ag.LightProfile)[0] == lmp_0
+
+    gal_multi_profiles = ag.Galaxy(redshift=0.5, profile=lmp_0, light=lp_0, sie=mp_0)
+
+    assert 2 == len(gal_multi_profiles.cls_list_from(cls=ag.LightProfile))
+    assert 2 == len(gal_multi_profiles.cls_list_from(cls=ag.mp.MassProfile))
+
+
+def test__extract_attribute():
+    galaxy = ag.Galaxy(redshift=0.5)
+
+    values = galaxy.extract_attribute(cls=ag.LightProfile, attr_name="value")
+
+    assert values == None
+
+    galaxy = ag.Galaxy(
+        redshift=0.5,
+        lp_0=ag.m.MockLightProfile(value=0.9, value1=(0.0, 1.0)),
+        lp_1=ag.m.MockLightProfile(value=0.8, value1=(2.0, 3.0)),
+        lp_2=ag.m.MockLightProfile(value=0.7, value1=(4.0, 5.0)),
+    )
+
+    values = galaxy.extract_attribute(cls=ag.LightProfile, attr_name="value")
+
+    assert values.in_list == [0.9, 0.8, 0.7]
+
+    values = galaxy.extract_attribute(cls=ag.LightProfile, attr_name="value1")
+
+    assert values.in_list == [(0.0, 1.0), (2.0, 3.0), (4.0, 5.0)]
+
+    galaxy = ag.Galaxy(
+        redshift=0.5,
+        lp_3=ag.LightProfile(),
+        lp_0=ag.m.MockLightProfile(value=1.0),
+        lp_1=ag.m.MockLightProfile(value=2.0),
+        mp_0=ag.m.MockMassProfile(value=5.0),
+        lp_2=ag.m.MockLightProfile(value=3.0),
+    )
+
+    values = galaxy.extract_attribute(cls=ag.LightProfile, attr_name="value")
+
+    assert values.in_list == [1.0, 2.0, 3.0]
+
+
+def test__image_2d_from__does_not_include_linear_light_profiles(grid_2d_7x7, lp_0):
+    lp_linear = ag.lp_linear.Sersic(effective_radius=2.0, sersic_index=2.0)
+
+    galaxy = ag.Galaxy(redshift=0.5, light_0=lp_0, light_linear=lp_linear)
+
+    lp_image = lp_0.image_2d_from(grid=grid_2d_7x7)
+
+    image = galaxy.image_2d_from(grid=grid_2d_7x7)
+
+    assert (image == lp_image).all()
+
+
+def test__light_profile_2d_quantity_from_grid__symmetric_profiles_give_symmetric_results():
+    lp_0 = ag.lp.Sersic(centre=(0.0, 0.0), intensity=1.0)
+
+    lp_1 = ag.lp.Sersic(centre=(100.0, 0.0), intensity=1.0)
+
+    gal_x2_lp = ag.Galaxy(redshift=0.5, light_profile_0=lp_0, light_profile_1=lp_1)
+
+    assert gal_x2_lp.image_2d_from(
+        grid=ag.Grid2DIrregular([[0.0, 0.0]])
+    ) == pytest.approx(
+        gal_x2_lp.image_2d_from(grid=ag.Grid2DIrregular([[100.0, 0.0]])), 1.0e-4
+    )
+
+    assert gal_x2_lp.image_2d_from(
+        grid=ag.Grid2DIrregular([[49.0, 0.0]])
+    ) == pytest.approx(
+        gal_x2_lp.image_2d_from(grid=ag.Grid2DIrregular([[51.0, 0.0]])), 1.0e-4
+    )
+
+    lp_0 = ag.lp.Sersic(
+        ell_comps=(0.0, 0.0),
+        intensity=1.0,
+        effective_radius=0.6,
+        sersic_index=4.0,
+    )
+
+    lp_1 = ag.lp.Sersic(
+        ell_comps=(0.0, 0.0),
+        intensity=1.0,
+        effective_radius=0.6,
+        sersic_index=4.0,
+        centre=(100, 0),
+    )
+
+    lp_2 = ag.lp.Sersic(
+        ell_comps=(0.0, 0.0),
+        intensity=1.0,
+        effective_radius=0.6,
+        sersic_index=4.0,
+        centre=(0, 100),
+    )
+
+    lp_3 = ag.lp.Sersic(
+        ell_comps=(0.0, 0.0),
+        intensity=1.0,
+        effective_radius=0.6,
+        sersic_index=4.0,
+        centre=(100, 100),
+    )
+
+    gal_x4_lp = ag.Galaxy(
+        redshift=0.5,
+        light_profile_0=lp_0,
+        light_profile_1=lp_1,
+        light_profile_3=lp_2,
+        light_profile_4=lp_3,
+    )
+
+    assert gal_x4_lp.image_2d_from(
+        grid=ag.Grid2DIrregular([[49.0, 0.0]])
+    ) == pytest.approx(
+        gal_x4_lp.image_2d_from(grid=ag.Grid2DIrregular([[51.0, 0.0]])), 1e-5
+    )
+
+    assert gal_x4_lp.image_2d_from(
+        grid=ag.Grid2DIrregular([[0.0, 49.0]])
+    ) == pytest.approx(
+        gal_x4_lp.image_2d_from(grid=ag.Grid2DIrregular([[0.0, 51.0]])), 1e-5
+    )
+
+    assert gal_x4_lp.image_2d_from(
+        grid=ag.Grid2DIrregular([[100.0, 49.0]])
+    ) == pytest.approx(
+        gal_x4_lp.image_2d_from(grid=ag.Grid2DIrregular([[100.0, 51.0]])), 1e-5
+    )
+
+    assert gal_x4_lp.image_2d_from(
+        grid=ag.Grid2DIrregular([[49.0, 49.0]])
+    ) == pytest.approx(
+        gal_x4_lp.image_2d_from(grid=ag.Grid2DIrregular([[51.0, 51.0]])), 1e-5
+    )
+
+
+def test__mass_profile_2d_quantity_from_grid__symmetric_profiles_give_symmetric_results():
+    mp_0 = ag.mp.Isothermal(ell_comps=(0.333333, 0.0), einstein_radius=1.0)
+
+    mp_1 = ag.mp.Isothermal(
+        centre=(100, 0), ell_comps=(0.333333, 0.0), einstein_radius=1.0
+    )
+
+    gal_x4_mp = ag.Galaxy(redshift=0.5, mass_profile_0=mp_0, mass_profile_1=mp_1)
+
+    assert gal_x4_mp.convergence_2d_from(
+        grid=ag.Grid2DIrregular([[1.0, 0.0]])
+    ) == pytest.approx(
+        gal_x4_mp.convergence_2d_from(grid=ag.Grid2DIrregular([[99.0, 0.0]])), 1.0e-4
+    )
+
+    assert gal_x4_mp.convergence_2d_from(
+        grid=ag.Grid2DIrregular([[49.0, 0.0]])
+    ) == pytest.approx(
+        gal_x4_mp.convergence_2d_from(grid=ag.Grid2DIrregular([[51.0, 0.0]])), 1.0e-4
+    )
+
+    assert gal_x4_mp.potential_2d_from(
+        grid=ag.Grid2DIrregular([[1.0, 0.0]])
+    ) == pytest.approx(
+        gal_x4_mp.potential_2d_from(grid=ag.Grid2DIrregular([[99.0, 0.0]])), 1e-6
+    )
+
+    assert gal_x4_mp.potential_2d_from(
+        grid=ag.Grid2DIrregular([[49.0, 0.0]])
+    ) == pytest.approx(
+        gal_x4_mp.potential_2d_from(grid=ag.Grid2DIrregular([[51.0, 0.0]])), 1e-6
+    )
+
+    assert gal_x4_mp.deflections_yx_2d_from(
+        grid=ag.Grid2DIrregular([[1.0, 0.0]])
+    ) == pytest.approx(
+        gal_x4_mp.deflections_yx_2d_from(grid=ag.Grid2DIrregular([[99.0, 0.0]])), 1e-6
+    )
+
+    assert gal_x4_mp.deflections_yx_2d_from(
+        grid=ag.Grid2DIrregular([[49.0, 0.0]])
+    ) == pytest.approx(
+        gal_x4_mp.deflections_yx_2d_from(grid=ag.Grid2DIrregular([[51.0, 0.0]])), 1e-6
+    )
+
+    mp_0 = ag.mp.IsothermalSph(einstein_radius=1.0)
+
+    mp_1 = ag.mp.IsothermalSph(centre=(100, 0), einstein_radius=1.0)
+
+    mp_2 = ag.mp.IsothermalSph(centre=(0, 100), einstein_radius=1.0)
+
+    mp_3 = ag.mp.IsothermalSph(centre=(100, 100), einstein_radius=1.0)
+
+    gal_x4_mp = ag.Galaxy(
+        redshift=0.5,
+        mass_profile_0=mp_0,
+        mass_profile_1=mp_1,
+        mass_profile_2=mp_2,
+        mass_profile_3=mp_3,
+    )
+
+    assert gal_x4_mp.convergence_2d_from(
+        grid=ag.Grid2DIrregular([[49.0, 0.0]])
+    ) == pytest.approx(
+        gal_x4_mp.convergence_2d_from(grid=ag.Grid2DIrregular([[51.0, 0.0]])), 1e-5
+    )
+
+    assert gal_x4_mp.convergence_2d_from(
+        grid=ag.Grid2DIrregular([[0.0, 49.0]])
+    ) == pytest.approx(
+        gal_x4_mp.convergence_2d_from(grid=ag.Grid2DIrregular([[0.0, 51.0]])), 1e-5
+    )
+
+    assert gal_x4_mp.convergence_2d_from(
+        grid=ag.Grid2DIrregular([[100.0, 49.0]])
+    ) == pytest.approx(
+        gal_x4_mp.convergence_2d_from(grid=ag.Grid2DIrregular([[100.0, 51.0]])), 1e-5
+    )
+
+    assert gal_x4_mp.convergence_2d_from(
+        grid=ag.Grid2DIrregular([[49.0, 49.0]])
+    ) == pytest.approx(
+        gal_x4_mp.convergence_2d_from(grid=ag.Grid2DIrregular([[51.0, 51.0]])), 1e-5
+    )
+
+    assert gal_x4_mp.potential_2d_from(
+        grid=ag.Grid2DIrregular([[49.0, 0.0]])
+    ) == pytest.approx(
+        gal_x4_mp.potential_2d_from(grid=ag.Grid2DIrregular([[51.0, 0.0]])), 1e-5
+    )
+
+    assert gal_x4_mp.potential_2d_from(
+        grid=ag.Grid2DIrregular([[0.0, 49.0]])
+    ) == pytest.approx(
+        gal_x4_mp.potential_2d_from(grid=ag.Grid2DIrregular([[0.0, 51.0]])), 1e-5
+    )
+
+    assert gal_x4_mp.potential_2d_from(
+        grid=ag.Grid2DIrregular([[100.0, 49.0]])
+    ) == pytest.approx(
+        gal_x4_mp.potential_2d_from(grid=ag.Grid2DIrregular([[100.0, 51.0]])), 1e-5
+    )
+
+    assert gal_x4_mp.potential_2d_from(
+        grid=ag.Grid2DIrregular([[49.0, 49.0]])
+    ) == pytest.approx(
+        gal_x4_mp.potential_2d_from(grid=ag.Grid2DIrregular([[51.0, 51.0]])), 1e-5
+    )
+
+    assert -1.0 * gal_x4_mp.deflections_yx_2d_from(
+        grid=ag.Grid2DIrregular([[49.0, 0.0]])
+    )[0, 0] == pytest.approx(
+        gal_x4_mp.deflections_yx_2d_from(grid=ag.Grid2DIrregular([[51.0, 0.0]]))[0, 0],
+        1e-5,
+    )
+
+    assert 1.0 * gal_x4_mp.deflections_yx_2d_from(
+        grid=ag.Grid2DIrregular([[0.0, 49.0]])
+    )[0, 0] == pytest.approx(
+        gal_x4_mp.deflections_yx_2d_from(grid=ag.Grid2DIrregular([[0.0, 51.0]]))[0, 0],
+        1e-5,
+    )
+
+    assert 1.0 * gal_x4_mp.deflections_yx_2d_from(
+        grid=ag.Grid2DIrregular([[100.0, 49.0]])
+    )[0, 0] == pytest.approx(
+        gal_x4_mp.deflections_yx_2d_from(grid=ag.Grid2DIrregular([[100.0, 51.0]]))[
+            0, 0
+        ],
+        1e-5,
+    )
+
+    assert -1.0 * gal_x4_mp.deflections_yx_2d_from(
+        grid=ag.Grid2DIrregular([[49.0, 49.0]])
+    )[0, 0] == pytest.approx(
+        gal_x4_mp.deflections_yx_2d_from(grid=ag.Grid2DIrregular([[51.0, 51.0]]))[0, 0],
+        1e-5,
+    )
+
+    assert 1.0 * gal_x4_mp.deflections_yx_2d_from(
+        grid=ag.Grid2DIrregular([[49.0, 0.0]])
+    )[0, 1] == pytest.approx(
+        gal_x4_mp.deflections_yx_2d_from(grid=ag.Grid2DIrregular([[51.0, 0.0]]))[0, 1],
+        1e-5,
+    )
+
+    assert -1.0 * gal_x4_mp.deflections_yx_2d_from(
+        grid=ag.Grid2DIrregular([[0.0, 49.0]])
+    )[0, 1] == pytest.approx(
+        gal_x4_mp.deflections_yx_2d_from(grid=ag.Grid2DIrregular([[0.0, 51.0]]))[0, 1],
+        1e-5,
+    )
+
+    assert -1.0 * gal_x4_mp.deflections_yx_2d_from(
+        grid=ag.Grid2DIrregular([[100.0, 49.0]])
+    )[0, 1] == pytest.approx(
+        gal_x4_mp.deflections_yx_2d_from(grid=ag.Grid2DIrregular([[100.0, 51.0]]))[
+            0, 1
+        ],
+        1e-5,
+    )
+
+    assert -1.0 * gal_x4_mp.deflections_yx_2d_from(
+        grid=ag.Grid2DIrregular([[49.0, 49.0]])
+    )[0, 1] == pytest.approx(
+        gal_x4_mp.deflections_yx_2d_from(grid=ag.Grid2DIrregular([[51.0, 51.0]]))[0, 1],
+        1e-5,
+    )
+
+
+def test__centre_of_profile_in_right_place():
+    grid = ag.Grid2D.uniform(shape_native=(7, 7), pixel_scales=1.0)
+
+    galaxy = ag.Galaxy(
+        redshift=0.5,
+        mass=ag.mp.Isothermal(centre=(2.0, 1.0), einstein_radius=1.0),
+        mass_0=ag.mp.Isothermal(centre=(2.0, 1.0), einstein_radius=1.0),
+    )
+
+    convergence = galaxy.convergence_2d_from(grid=grid)
+    max_indexes = np.unravel_index(
+        convergence.native.argmax(), convergence.shape_native
+    )
+    assert max_indexes == (1, 4)
+
+    potential = galaxy.potential_2d_from(grid=grid)
+    max_indexes = np.unravel_index(potential.native.argmin(), potential.shape_native)
+    assert max_indexes == (1, 4)
+
+    deflections = galaxy.deflections_yx_2d_from(grid=grid)
+    assert deflections.native[1, 4, 0] > 0
+    assert deflections.native[2, 4, 0] < 0
+    assert deflections.native[1, 4, 1] > 0
+    assert deflections.native[1, 3, 1] < 0
+
+    galaxy = ag.Galaxy(
+        redshift=0.5,
+        mass=ag.mp.IsothermalSph(centre=(2.0, 1.0), einstein_radius=1.0),
+        mass_0=ag.mp.IsothermalSph(centre=(2.0, 1.0), einstein_radius=1.0),
+    )
+    convergence = galaxy.convergence_2d_from(grid=grid)
+    max_indexes = np.unravel_index(
+        convergence.native.argmax(), convergence.shape_native
+    )
+    assert max_indexes == (1, 4)
+
+    potential = galaxy.potential_2d_from(grid=grid)
+    max_indexes = np.unravel_index(potential.native.argmin(), potential.shape_native)
+    assert max_indexes == (1, 4)
+
+    deflections = galaxy.deflections_yx_2d_from(grid=grid)
+    assert deflections.native[1, 4, 0] > 0
+    assert deflections.native[2, 4, 0] < 0
+    assert deflections.native[1, 4, 1] > 0
+    assert deflections.native[1, 3, 1] < 0
+
+    grid = ag.Grid2D.uniform(
+        shape_native=(7, 7),
+        pixel_scales=1.0,
+        over_sampling=ag.OverSamplingIterate(
+            fractional_accuracy=0.99, sub_steps=[2, 4]
+        ),
+    )
+
+    galaxy = ag.Galaxy(
+        redshift=0.5,
+        mass=ag.mp.Isothermal(centre=(2.0, 1.0), einstein_radius=1.0),
+        mass_0=ag.mp.Isothermal(centre=(2.0, 1.0), einstein_radius=1.0),
+    )
+    convergence = galaxy.convergence_2d_from(grid=grid)
+    max_indexes = np.unravel_index(
+        convergence.native.argmax(), convergence.shape_native
+    )
+    assert max_indexes == (1, 4)
+
+    potential = galaxy.potential_2d_from(grid=grid)
+    max_indexes = np.unravel_index(potential.native.argmin(), potential.shape_native)
+    assert max_indexes == (1, 4)
+
+    deflections = galaxy.deflections_yx_2d_from(grid=grid)
+    assert deflections.native[1, 4, 0] >= 0
+    assert deflections.native[2, 4, 0] <= 0
+    assert deflections.native[1, 4, 1] >= 0
+    assert deflections.native[1, 3, 1] <= 0
+
+    galaxy = ag.Galaxy(
+        redshift=0.5, mass=ag.mp.IsothermalSph(centre=(2.0, 1.0), einstein_radius=1.0)
+    )
+    convergence = galaxy.convergence_2d_from(grid=grid)
+    max_indexes = np.unravel_index(
+        convergence.native.argmax(), convergence.shape_native
+    )
+    assert max_indexes == (1, 4)
+
+    potential = galaxy.potential_2d_from(grid=grid)
+    max_indexes = np.unravel_index(potential.native.argmin(), potential.shape_native)
+    assert max_indexes == (1, 4)
+
+    deflections = galaxy.deflections_yx_2d_from(grid=grid)
+    assert deflections.native[1, 4, 0] >= 0
+    assert deflections.native[2, 4, 0] <= 0
+    assert deflections.native[1, 4, 1] >= 0
+    assert deflections.native[1, 3, 1] <= 0
+
+
+def test__cannot_pass_light_or_mass_list():
+    light_list = [ag.lp.Sersic(), ag.lp.Sersic()]
+
+    with pytest.raises(exc.GalaxyException):
+        ag.Galaxy(redshift=0.5, light=light_list)
+
+    mass_list = [ag.mp.Sersic(), ag.mp.Sersic()]
+
+    with pytest.raises(exc.GalaxyException):
+        ag.Galaxy(redshift=0.5, mass=mass_list)
+
+    with pytest.raises(exc.GalaxyException):
+        ag.Galaxy(redshift=0.5, light=light_list, mass=mass_list)
+
+def test__decorator__grid_sub_in__numericas():
+
+    mask = ag.Mask2D(
+        mask=[
+            [True, True, True, True, True],
+            [True, False, False, True, True],
+            [True, True, True, True, True],
+            [True, True, True, True, True],
+            [True, True, True, True, True],
+        ],
+        pixel_scales=(1.0, 1.0),
+        sub_size=2
+    )
+
+    grid = ag.Grid2D.from_mask(mask=mask)
+
+    galaxy = ag.Galaxy(redshift=0.5, light=ag.lp.Sersic(centre=(3.0, 3.0), intensity=1.0))
+
+    image = galaxy.image_2d_from(grid=grid)
+
+def test__decorator__oversample_uniform__numerical_values(gal_x1_lp):
+    mask = ag.Mask2D(
+        mask=[
+            [True, True, True, True, True],
+            [True, False, False, True, True],
+            [True, True, True, True, True],
+            [True, True, True, True, True],
+            [True, True, True, True, True],
+        ],
+        pixel_scales=(1.0, 1.0),
+    )
+
+    galaxy = ag.Galaxy(redshift=0.5, light=ag.lp.Sersic(intensity=1.0))
+
+    over_sampling = ag.OverSamplingUniform(sub_size=1)
+
+    grid = ag.Grid2D.from_mask(mask=mask, over_sampling=over_sampling)
+
+    image = galaxy.image_2d_from(grid=grid)
+
+    assert image[0] == pytest.approx(0.15987224303572964, 1.0e-6)
+
+    over_sampling = ag.OverSamplingUniform(sub_size=2)
+
+    grid = ag.Grid2D.from_mask(mask=mask, over_sampling=over_sampling)
+
+    image = galaxy.image_2d_from(grid=grid)
+
+    assert image[0] == pytest.approx(0.17481917162057087, 1.0e-6)
+    assert image[1] == pytest.approx(0.391168560508937, 1.0e-6)
+
+    galaxy = ag.Galaxy(
+        redshift=0.5, light=ag.lp.Sersic(centre=(3.0, 3.0), intensity=1.0)
+    )
+
+    over_sampling = ag.OverSamplingUniform(sub_size=1)
+
+    grid = ag.Grid2D.from_mask(mask=mask, over_sampling=over_sampling)
+
+    image = galaxy.image_2d_from(grid=grid)
+
+    assert image[0] == pytest.approx(0.006719704400094508, 1.0e-6)
+
+    over_sampling = ag.OverSamplingUniform(sub_size=2)
+
+    grid = ag.Grid2D.from_mask(mask=mask, over_sampling=over_sampling)
+
+    image = galaxy.image_2d_from(grid=grid)
+
+    assert image[0] == pytest.approx(0.006817908632814734, 1.0e-6)
+    assert image[1] == pytest.approx(0.013323319136547789, 1.0e-6)
+
+
+def test__decorator__grid_iterate_in__iterates_array_result_correctly(gal_x1_lp):
+
+    mask = ag.Mask2D(
+        mask=[
+            [True, True, True, True, True],
+            [True, False, False, False, True],
+            [True, False, False, False, True],
+            [True, False, False, False, True],
+            [True, True, True, True, True],
+        ],
+        pixel_scales=(1.0, 1.0),
+    )
+
+    over_sampling = ag.OverSamplingIterate(fractional_accuracy=1.0, sub_steps=[2])
+
+    grid = ag.Grid2D.from_mask(mask=mask, over_sampling=over_sampling)
+
+    galaxy = ag.Galaxy(redshift=0.5, light=ag.lp.Sersic(intensity=1.0))
+
+    image = galaxy.image_2d_from(grid=grid)
+
+    grid_sub_2 = ag.Grid2D(
+        values=grid, mask=mask, over_sampling=ag.OverSamplingUniform(sub_size=2)
+    )
+    image_sub_2 = galaxy.image_2d_from(grid=grid_sub_2)
+
+    assert image[0] == pytest.approx(0.17481917162057087, 1.0e-6)
+    assert (image == image_sub_2).all()
+
+    over_sampling = ag.OverSamplingIterate(
+        fractional_accuracy=0.95, sub_steps=[2, 4, 8]
+    )
+
+    grid = ag.Grid2D.from_mask(mask=mask, over_sampling=over_sampling)
+
+    galaxy = ag.Galaxy(
+        redshift=0.5, light=ag.lp.Sersic(centre=(0.08, 0.08), intensity=1.0)
+    )
+
+    image = galaxy.image_2d_from(grid=grid)
+
+    grid_sub_4 = ag.Grid2D(
+        values=grid, mask=mask, over_sampling=ag.OverSamplingUniform(sub_size=4)
+    )
+    image_sub_4 = galaxy.image_2d_from(grid=grid_sub_4)
+
+    assert image[0] == pytest.approx(0.17754459861988386, 1.0e-6)
+    assert image[0] == image_sub_4[0]
+
+    grid_sub_8 = ag.Grid2D(
+        values=grid, mask=mask, over_sampling=ag.OverSamplingUniform(sub_size=8)
+    )
+    image_sub_8 = galaxy.image_2d_from(grid=grid_sub_8)
+
+    over_sampling = ag.OverSamplingUniform(sub_size=8)
+
+    grid = ag.Grid2D.from_mask(mask=mask, over_sampling=over_sampling)
+
+    image = galaxy.image_2d_from(grid=grid)
+
+    assert image[4] == pytest.approx(4.173185729427679, 1.0e-6)
+    assert image[4] == image_sub_8[4]
+
+
+def test__output_to_and_load_from_json():
+    json_file = path.join(
+        "{}".format(path.dirname(path.realpath(__file__))), "files", "galaxy.json"
+    )
+
+    g0 = ag.Galaxy(
+        redshift=1.0,
+        light=ag.lp.Sersic(intensity=1.0),
+        mass=ag.mp.Isothermal(einstein_radius=1.0),
+        pixelization=ag.Pixelization(
+            image_mesh=ag.image_mesh.Overlay(shape=(3, 3)),
+            mesh=ag.mesh.Voronoi(),
+            regularization=ag.reg.Constant(),
+        ),
+    )
+
+    output_to_json(g0, file_path=json_file)
+
+    galaxy_from_json = from_json(file_path=json_file)
+
+    assert galaxy_from_json.redshift == 1.0
+    assert galaxy_from_json.light.intensity == 1.0
+    assert galaxy_from_json.mass.einstein_radius == 1.0
+    assert galaxy_from_json.pixelization.image_mesh.shape == (3, 3)