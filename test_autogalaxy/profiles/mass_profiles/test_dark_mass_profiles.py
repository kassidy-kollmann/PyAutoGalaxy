--- conflicted
+++ resolved
@@ -1,1608 +1,1542 @@
-import os
-
-from autoconf import conf
-import autogalaxy as ag
-import numpy as np
-import pytest
-from astropy import cosmology as cosmo
-from autogalaxy.mock import mock
-
-grid = np.array([[1.0, 1.0], [2.0, 2.0], [3.0, 3.0], [2.0, 4.0]])
-
-
-class TestAbstractNFW:
-    def test__coord_function_f__from(self):
-
-        truncated_nfw = ag.mp.SphNFWTruncated(
-            centre=(0.0, 0.0), kappa_s=2.0, scale_radius=10.0, truncation_radius=3.0
-        )
-
-        # r > 1
-
-        coord_f = truncated_nfw.coord_func_f(grid_radius=np.array([2.0, 3.0]))
-
-        assert coord_f == pytest.approx(np.array([0.604599, 0.435209]), 1.0e-4)
-
-        # r < 1
-
-        coord_f = truncated_nfw.coord_func_f(grid_radius=np.array([0.5, 1.0 / 3.0]))
-
-        assert coord_f == pytest.approx(1.52069, 1.86967, 1.0e-4)
-        #
-        # r == 1
-
-        coord_f = truncated_nfw.coord_func_f(grid_radius=np.array([1.0, 1.0]))
-
-        assert (coord_f == np.array([1.0, 1.0])).all()
-
-    def test__coord_function_g__from(self):
-        truncated_nfw = ag.mp.SphNFWTruncated(
-            centre=(0.0, 0.0), kappa_s=2.0, scale_radius=10.0, truncation_radius=3.0
-        )
-
-        # r > 1
-
-        coord_g = truncated_nfw.coord_func_g(grid_radius=np.array([2.0, 3.0]))
-
-        assert coord_g == pytest.approx(np.array([0.13180, 0.070598]), 1.0e-4)
-
-        # r < 1
-
-        coord_g = truncated_nfw.coord_func_g(grid_radius=np.array([0.5, 1.0 / 3.0]))
-
-        assert coord_g == pytest.approx(np.array([0.69425, 0.97838]), 1.0e-4)
-
-        # r == 1
-
-        coord_g = truncated_nfw.coord_func_g(grid_radius=np.array([1.0, 1.0]))
-
-        assert coord_g == pytest.approx(
-            np.real(np.array([1.0 / 3.0, 1.0 / 3.0])), 1.0e-4
-        )
-
-    def test__coord_function_h__from(self):
-
-        truncated_nfw = ag.mp.SphNFWTruncated(
-            centre=(0.0, 0.0), kappa_s=2.0, scale_radius=10.0, truncation_radius=3.0
-        )
-
-        coord_h = truncated_nfw.coord_func_h(grid_radius=np.array([0.5, 3.0]))
-
-        assert coord_h == pytest.approx(np.array([0.134395, 0.840674]), 1.0e-4)
-
-    def test__coord_function_k__from(self):
-
-        truncated_nfw = ag.mp.SphNFWTruncated(
-            centre=(0.0, 0.0), kappa_s=2.0, scale_radius=10.0, truncation_radius=2.0
-        )
-
-        coord_k = truncated_nfw.coord_func_k(grid_radius=np.array([2.0, 3.0]))
-
-        assert coord_k == pytest.approx(np.array([-0.09983408, -0.06661738]), 1.0e-4)
-
-        truncated_nfw = ag.mp.SphNFWTruncated(
-            centre=(0.0, 0.0), kappa_s=2.0, scale_radius=10.0, truncation_radius=4.0
-        )
-
-        coord_k = truncated_nfw.coord_func_k(grid_radius=np.array([2.0, 3.0]))
-
-        assert coord_k == pytest.approx(np.array([-0.19869011, -0.1329414]), 1.0e-4)
-
-    def test__coord_function_l__from(self):
-
-        truncated_nfw = ag.mp.SphNFWTruncated(
-            centre=(0.0, 0.0), kappa_s=2.0, scale_radius=10.0, truncation_radius=2.0
-        )
-
-        coord_l = truncated_nfw.coord_func_l(grid_radius=np.array([2.0, 2.0]))
-
-        assert coord_l == pytest.approx(np.array([0.00080191, 0.00080191]), 1.0e-4)
-
-        truncated_nfw = ag.mp.SphNFWTruncated(
-            centre=(0.0, 0.0), kappa_s=2.0, scale_radius=10.0, truncation_radius=3.0
-        )
-
-        coord_l = truncated_nfw.coord_func_l(grid_radius=np.array([2.0, 2.0]))
-
-        assert coord_l == pytest.approx(np.array([0.00178711, 0.00178711]), 1.0e-4)
-
-        truncated_nfw = ag.mp.SphNFWTruncated(
-            centre=(0.0, 0.0), kappa_s=2.0, scale_radius=10.0, truncation_radius=3.0
-        )
-
-        coord_l = truncated_nfw.coord_func_l(grid_radius=np.array([3.0, 3.0]))
-
-        assert coord_l == pytest.approx(np.array([0.00044044, 0.00044044]), 1.0e-4)
-
-    def test__coord_function_m__from(self):
-
-        truncated_nfw = ag.mp.SphNFWTruncated(
-            centre=(0.0, 0.0), kappa_s=2.0, scale_radius=10.0, truncation_radius=2.0
-        )
-
-        coord_m = truncated_nfw.coord_func_m(grid_radius=np.array([2.0, 2.0]))
-
-        assert coord_m == pytest.approx(np.array([0.0398826, 0.0398826]), 1.0e-4)
-
-        truncated_nfw = ag.mp.SphNFWTruncated(
-            centre=(0.0, 0.0), kappa_s=2.0, scale_radius=10.0, truncation_radius=3.0
-        )
-
-        coord_m = truncated_nfw.coord_func_m(grid_radius=np.array([2.0, 2.0]))
-
-        assert coord_m == pytest.approx(np.array([0.06726646, 0.06726646]), 1.0e-4)
-
-        truncated_nfw = ag.mp.SphNFWTruncated(
-            centre=(0.0, 0.0), kappa_s=2.0, scale_radius=10.0, truncation_radius=3.0
-        )
-
-        coord_m = truncated_nfw.coord_func_m(grid_radius=np.array([3.0, 3.0]))
-
-        assert coord_m == pytest.approx(np.array([0.06946888, 0.06946888]), 1.0e-4)
-
-    def test__rho_at_scale_radius__unit_conversions(self):
-
-        cosmology = mock.MockCosmology(
-            arcsec_per_kpc=0.5, kpc_per_arcsec=2.0, critical_surface_density=2.0
-        )
-
-        nfw = ag.mp.SphNFW(centre=(0.0, 0.0), kappa_s=1.0, scale_radius=1.0)
-
-        # When converting to kpc, the critical convergence is divided by kpc_per_arcsec**2.0 = 2.0**2.0
-        # The scale radius also becomes scale_radius*kpc_per_arcsec = 2.0
-
-        rho = nfw.rho_at_scale_radius_solar_mass_per_kpc3(
-            redshift_object=0.5, redshift_source=1.0, cosmology=cosmology
-        )
-        assert rho == pytest.approx(0.5 / 2.0, 1e-3)
-
-        cosmology = mock.MockCosmology(
-            arcsec_per_kpc=0.25, kpc_per_arcsec=4.0, critical_surface_density=2.0
-        )
-
-        rho = nfw.rho_at_scale_radius_solar_mass_per_kpc3(
-            redshift_object=0.5, redshift_source=1.0, cosmology=cosmology
-        )
-        assert rho == pytest.approx(0.5 / 4.0, 1e-3)
-
-        cosmology = mock.MockCosmology(
-            arcsec_per_kpc=0.25, kpc_per_arcsec=4.0, critical_surface_density=4.0
-        )
-
-        rho = nfw.rho_at_scale_radius_solar_mass_per_kpc3(
-            redshift_object=0.5, redshift_source=1.0, cosmology=cosmology
-        )
-        assert rho == pytest.approx(0.25 / 4.0, 1e-3)
-
-    def test__delta_concentration_value_in_default_units(self):
-        nfw = ag.mp.SphNFW(centre=(0.0, 0.0), kappa_s=1.0, scale_radius=1.0)
-
-        cosmology = mock.MockCosmology(
-            arcsec_per_kpc=1.0,
-            kpc_per_arcsec=1.0,
-            critical_surface_density=1.0,
-            cosmic_average_density=1.0,
-        )
-
-        delta_concentration = nfw.delta_concentration(
-            redshift_object=0.5, redshift_source=1.0, cosmology=cosmology
-        )
-        assert delta_concentration == pytest.approx(1.0, 1e-3)
-
-        nfw = ag.mp.SphNFW(centre=(0.0, 0.0), kappa_s=3.0, scale_radius=1.0)
-        delta_concentration = nfw.delta_concentration(
-            redshift_object=0.5, redshift_source=1.0, cosmology=cosmology
-        )
-        assert delta_concentration == pytest.approx(3.0, 1e-3)
-
-        nfw = ag.mp.SphNFW(centre=(0.0, 0.0), kappa_s=1.0, scale_radius=4.0)
-        delta_concentration = nfw.delta_concentration(
-            redshift_object=0.5, redshift_source=1.0, cosmology=cosmology
-        )
-        assert delta_concentration == pytest.approx(0.25, 1e-3)
-
-    def test__solve_concentration(self):
-
-        cosmology = mock.MockCosmology(
-            arcsec_per_kpc=1.0,
-            kpc_per_arcsec=1.0,
-            critical_surface_density=1.0,
-            cosmic_average_density=1.0,
-        )
-
-        nfw = ag.mp.SphNFW(centre=(0.0, 0.0), kappa_s=1.0, scale_radius=1.0)
-
-        concentration = nfw.concentration(
-            redshift_profile=0.5, redshift_source=1.0, cosmology=cosmology
-        )
-
-        assert concentration == pytest.approx(0.0074263, 1.0e-4)
-
-    def test__radius_at_200__different_length_units_include_conversions(self):
-        nfw = ag.mp.SphNFW(centre=(0.0, 0.0), kappa_s=1.0, scale_radius=1.0)
-
-        cosmology = mock.MockCosmology(arcsec_per_kpc=0.2, kpc_per_arcsec=5.0)
-
-        concentration = nfw.concentration(
-            cosmology=cosmology, redshift_profile=0.5, redshift_source=1.0
-        )
-
-        radius_200 = nfw.radius_at_200(
-            redshift_object=0.5, redshift_source=1.0, cosmology=cosmology
-        )
-
-        assert radius_200 == concentration * 1.0
-
-    def test__mass_at_200__unit_conversions_work(self):
-
-        nfw = ag.mp.SphNFW(centre=(0.0, 0.0), kappa_s=1.0, scale_radius=1.0)
-
-        cosmology = mock.MockCosmology(
-            arcsec_per_kpc=1.0,
-            kpc_per_arcsec=1.0,
-            critical_surface_density=1.0,
-            cosmic_average_density=1.0,
-        )
-
-        radius_at_200 = nfw.radius_at_200(
-            redshift_object=0.5, redshift_source=1.0, cosmology=cosmology
-        )
-
-        mass_at_200 = nfw.mass_at_200_solar_masses(
-            cosmology=cosmology, redshift_object=0.5, redshift_source=1.0
-        )
-
-        mass_calc = (
-            200.0
-            * ((4.0 / 3.0) * np.pi)
-            * cosmology.cosmic_average_density
-            * (radius_at_200 ** 3.0)
-        )
-        assert mass_at_200 == pytest.approx(mass_calc, 1.0e-5)
-
-        # cosmology = mock.MockCosmology(arcsec_per_kpc=0.5, kpc_per_arcsec=2.0, critical_surface_density=2.0,
-        #                           cosmic_average_density=1.0)
-        #
-        # radius_at_200 = nfw.radius_at_200_for_units(unit_length='arcsec', redshift_galaxy=0.5, redshift_source=1.0,
-        #                                             cosmology=cosmology)
-        #
-        # mass_at_200 = nfw.mass_at_200(cosmology=cosmology, redshift_galaxy=0.5, redshift_source=1.0, unit_length='arcsec',
-        #                               unit_mass='solMass')
-        #
-        # mass_calc = 200.0 * ((4.0 / 3.0) * np.pi) * cosmology.cosmic_average_density * (radius_at_200 ** 3.0)
-        # assert mass_at_200 == pytest.approx(mass_calc, 1.0e-5)
-
-    def test__values_of_quantities_for_real_cosmology(self):
-
-        cosmology = cosmo.LambdaCDM(H0=70.0, Om0=0.3, Ode0=0.7)
-
-        nfw = ag.mp.SphNFWTruncated(
-            kappa_s=0.5, scale_radius=5.0, truncation_radius=10.0
-        )
-
-        rho = nfw.rho_at_scale_radius_solar_mass_per_kpc3(
-            redshift_object=0.6, redshift_source=2.5, cosmology=cosmology
-        )
-
-        delta_concentration = nfw.delta_concentration(
-            redshift_object=0.6,
-            redshift_source=2.5,
-            redshift_of_cosmic_average_density="local",
-            cosmology=cosmology,
-        )
-
-        concentration = nfw.concentration(
-            redshift_profile=0.6,
-            redshift_source=2.5,
-            redshift_of_cosmic_average_density="local",
-            cosmology=cosmology,
-        )
-
-        radius_at_200 = nfw.radius_at_200(
-            redshift_object=0.6,
-            redshift_source=2.5,
-            redshift_of_cosmic_average_density="local",
-            cosmology=cosmology,
-        )
-
-        mass_at_200 = nfw.mass_at_200_solar_masses(
-            redshift_object=0.6,
-            redshift_source=2.5,
-            redshift_of_cosmic_average_density="local",
-            cosmology=cosmology,
-        )
-
-        mass_at_truncation_radius = nfw.mass_at_truncation_radius_solar_mass(
-            redshift_profile=0.6,
-            redshift_source=2.5,
-            redshift_of_cosmic_average_density="local",
-            cosmology=cosmology,
-        )
-
-        assert rho == pytest.approx(29027857.01622403, 1.0e-4)
-        assert delta_concentration == pytest.approx(213451.19421263796, 1.0e-4)
-        assert concentration == pytest.approx(18.6605624462417, 1.0e-4)
-        assert radius_at_200 == pytest.approx(93.302812, 1.0e-4)
-        assert mass_at_200 == pytest.approx(27651532986258.375, 1.0e-4)
-        assert mass_at_truncation_radius == pytest.approx(14877085957074.299, 1.0e-4)
-
-        rho = nfw.rho_at_scale_radius_solar_mass_per_kpc3(
-            redshift_object=0.6, redshift_source=2.5, cosmology=cosmology
-        )
-
-        delta_concentration = nfw.delta_concentration(
-            redshift_object=0.6,
-            redshift_source=2.5,
-            redshift_of_cosmic_average_density="profile",
-            cosmology=cosmology,
-        )
-
-        concentration = nfw.concentration(
-            redshift_profile=0.6,
-            redshift_source=2.5,
-            redshift_of_cosmic_average_density="profile",
-            cosmology=cosmology,
-        )
-
-        radius_at_200 = nfw.radius_at_200(
-            redshift_object=0.6,
-            redshift_source=2.5,
-            redshift_of_cosmic_average_density="profile",
-            cosmology=cosmology,
-        )
-
-        mass_at_200 = nfw.mass_at_200_solar_masses(
-            redshift_object=0.6,
-            redshift_source=2.5,
-            redshift_of_cosmic_average_density="profile",
-            cosmology=cosmology,
-        )
-
-        mass_at_truncation_radius = nfw.mass_at_truncation_radius_solar_mass(
-            redshift_profile=0.6,
-            redshift_source=2.5,
-            redshift_of_cosmic_average_density="profile",
-            cosmology=cosmology,
-        )
-
-        assert rho == pytest.approx(29027857.01622403, 1.0e-4)
-        assert delta_concentration == pytest.approx(110665.28111397651, 1.0e-4)
-        assert concentration == pytest.approx(14.401574489517804, 1.0e-4)
-        assert radius_at_200 == pytest.approx(72.007872, 1.0e-4)
-        assert mass_at_200 == pytest.approx(24516707575366.09, 1.0e-4)
-        assert mass_at_truncation_radius == pytest.approx(13190486262169.797, 1.0e-4)
-
-
-<<<<<<< HEAD
-class TestGeneralizedNFW:
-    def test__convergence_2d_from(self):
-=======
-class TestNFWGeneralized:
-    def test__deflections_via_integral_from(self):
->>>>>>> b85d5d4a
-
-        gnfw = ag.mp.SphNFWGeneralized(
-            centre=(0.0, 0.0), kappa_s=1.0, inner_slope=0.5, scale_radius=8.0
-        )
-
-        deflections = gnfw.deflections_2d_via_integral_from(
-            grid=np.array([[0.1875, 0.1625]])
-        )
-
-        assert deflections[0, 0] == pytest.approx(0.43501, 1e-3)
-        assert deflections[0, 1] == pytest.approx(0.37701, 1e-3)
-
-        gnfw = ag.mp.SphNFWGeneralized(
-            centre=(0.3, 0.2), kappa_s=2.5, inner_slope=1.5, scale_radius=4.0
-        )
-
-        deflections = gnfw.deflections_2d_via_integral_from(
-            grid=np.array([[0.1875, 0.1625]])
-        )
-
-        assert deflections[0, 0] == pytest.approx(-9.31254, 1e-3)
-        assert deflections[0, 1] == pytest.approx(-3.10418, 1e-3)
-
-        gnfw = ag.mp.EllNFWGeneralized(
-            centre=(0.0, 0.0),
-            kappa_s=1.0,
-            elliptical_comps=ag.convert.elliptical_comps_from(
-                axis_ratio=0.3, angle=100.0
-            ),
-            inner_slope=0.5,
-            scale_radius=8.0,
-        )
-        deflections = gnfw.deflections_2d_via_integral_from(
-            grid=np.array([[0.1875, 0.1625]])
-        )
-        assert deflections[0, 0] == pytest.approx(0.26604, 1e-3)
-        assert deflections[0, 1] == pytest.approx(0.58988, 1e-3)
-
-        gnfw = ag.mp.EllNFWGeneralized(
-            centre=(0.3, 0.2),
-            kappa_s=2.5,
-            elliptical_comps=ag.convert.elliptical_comps_from(
-                axis_ratio=0.5, angle=100.0
-            ),
-            inner_slope=1.5,
-            scale_radius=4.0,
-        )
-        deflections = gnfw.deflections_2d_via_integral_from(
-            grid=np.array([[0.1875, 0.1625]])
-        )
-        assert deflections[0, 0] == pytest.approx(-5.99032, 1e-3)
-        assert deflections[0, 1] == pytest.approx(-4.02541, 1e-3)
-
-    def test__deflections_2d_via_mge_from(self):
-
-        gnfw = ag.mp.SphNFWGeneralized(
-            centre=(0.0, 0.0), kappa_s=1.0, inner_slope=0.5, scale_radius=8.0
-        )
-
-        deflections_via_integral = gnfw.deflections_2d_via_integral_from(
-            grid=np.array([[0.1875, 0.1625]])
-        )
-        deflections_via_mge = gnfw.deflections_2d_via_mge_from(
-            grid=np.array([[0.1875, 0.1625]])
-        )
-
-        assert deflections_via_integral == pytest.approx(deflections_via_mge, 1.0e-3)
-
-        gnfw = ag.mp.SphNFWGeneralized(
-            centre=(0.3, 0.2), kappa_s=2.5, inner_slope=1.5, scale_radius=4.0
-        )
-
-        deflections_via_integral = gnfw.deflections_2d_via_integral_from(
-            grid=np.array([[0.1875, 0.1625]])
-        )
-        deflections_via_mge = gnfw.deflections_2d_via_mge_from(
-            grid=np.array([[0.1875, 0.1625]])
-        )
-
-        assert deflections_via_integral == pytest.approx(deflections_via_mge, 1.0e-3)
-
-        gnfw = ag.mp.EllNFWGeneralized(
-            centre=(0.0, 0.0),
-            kappa_s=1.0,
-            elliptical_comps=ag.convert.elliptical_comps_from(
-                axis_ratio=0.3, angle=100.0
-            ),
-            inner_slope=0.5,
-            scale_radius=8.0,
-        )
-
-        deflections_via_integral = gnfw.deflections_2d_via_integral_from(
-            grid=np.array([[0.1875, 0.1625]])
-        )
-        deflections_via_mge = gnfw.deflections_2d_via_mge_from(
-            grid=np.array([[0.1875, 0.1625]])
-        )
-
-        assert deflections_via_integral == pytest.approx(deflections_via_mge, 1.0e-3)
-
-        gnfw = ag.mp.EllNFWGeneralized(
-            centre=(0.3, 0.2),
-            kappa_s=2.5,
-            elliptical_comps=ag.convert.elliptical_comps_from(
-                axis_ratio=0.5, angle=100.0
-            ),
-            inner_slope=1.5,
-            scale_radius=4.0,
-        )
-
-        deflections_via_integral = gnfw.deflections_2d_via_integral_from(
-            grid=np.array([[0.1875, 0.1625]])
-        )
-        deflections_via_mge = gnfw.deflections_2d_via_mge_from(
-            grid=np.array([[0.1875, 0.1625]])
-        )
-
-        assert deflections_via_integral == pytest.approx(deflections_via_mge, 1.0e-3)
-
-    def test__deflections_2d_from(self):
-
-        gnfw = ag.mp.EllNFWGeneralized()
-
-        deflections = gnfw.deflections_2d_from(grid=np.array([[1.0, 0.0]]))
-        deflections_via_mge = gnfw.deflections_2d_via_mge_from(
-            grid=np.array([[1.0, 0.0]])
-        )
-
-        assert (deflections == deflections_via_mge).all()
-
-        gnfw = ag.mp.SphNFWGeneralized()
-
-        deflections = gnfw.deflections_2d_from(grid=np.array([[1.0, 0.0]]))
-        deflections_via_mge = gnfw.deflections_2d_via_mge_from(
-            grid=np.array([[1.0, 0.0]])
-        )
-
-        assert (deflections == deflections_via_mge).all()
-
-    def test__convergence_2d_via_mge_from(self):
-
-        gnfw = ag.mp.SphNFWGeneralized(
-            centre=(0.0, 0.0), kappa_s=1.0, inner_slope=1.5, scale_radius=1.0
-        )
-
-        convergence = gnfw.convergence_2d_via_mge_from(grid=np.array([[2.0, 0.0]]))
-
-        assert convergence == pytest.approx(0.30840, 1e-2)
-
-        gnfw = ag.mp.SphNFWGeneralized(
-            centre=(0.0, 0.0), kappa_s=2.0, inner_slope=1.5, scale_radius=1.0
-        )
-
-        convergence = gnfw.convergence_2d_via_mge_from(grid=np.array([[2.0, 0.0]]))
-
-        assert convergence == pytest.approx(0.30840 * 2, 1e-2)
-
-        gnfw = ag.mp.EllNFWGeneralized(
-            centre=(0.0, 0.0),
-            kappa_s=1.0,
-            elliptical_comps=ag.convert.elliptical_comps_from(
-                axis_ratio=0.5, angle=90.0
-            ),
-            inner_slope=1.5,
-            scale_radius=1.0,
-        )
-        assert gnfw.convergence_2d_via_mge_from(
-            grid=np.array([[0.0, 1.0]])
-        ) == pytest.approx(0.30840, 1e-2)
-
-        gnfw = ag.mp.EllNFWGeneralized(
-            centre=(0.0, 0.0),
-            kappa_s=2.0,
-            elliptical_comps=ag.convert.elliptical_comps_from(
-                axis_ratio=0.5, angle=90.0
-            ),
-            inner_slope=1.5,
-            scale_radius=1.0,
-        )
-        assert gnfw.convergence_2d_via_mge_from(
-            grid=np.array([[0.0, 1.0]])
-        ) == pytest.approx(0.30840 * 2, 1e-2)
-
-    def test__convergence_2d_from(self):
-
-        gnfw = ag.mp.SphNFWGeneralized(
-            centre=(0.0, 0.0), kappa_s=1.0, inner_slope=1.5, scale_radius=1.0
-        )
-
-        convergence = gnfw.convergence_2d_from(grid=np.array([[2.0, 0.0]]))
-
-        assert convergence == pytest.approx(0.30840, 1e-2)
-
-    def test__potential_2d_from(self):
-
-        gnfw = ag.mp.SphNFWGeneralized(
-            centre=(0.0, 0.0), kappa_s=1.0, inner_slope=0.5, scale_radius=8.0
-        )
-
-        potential = gnfw.potential_2d_from(grid=np.array([[0.1625, 0.1875]]))
-
-        assert potential == pytest.approx(0.00920, 1e-3)
-
-        gnfw = ag.mp.SphNFWGeneralized(
-            centre=(0.0, 0.0), kappa_s=1.0, inner_slope=1.5, scale_radius=8.0
-        )
-
-        potential = gnfw.potential_2d_from(grid=np.array([[0.1625, 0.1875]]))
-
-        assert potential == pytest.approx(0.17448, 1e-3)
-
-        gnfw = ag.mp.EllNFWGeneralized(
-            centre=(1.0, 1.0),
-            kappa_s=5.0,
-            elliptical_comps=ag.convert.elliptical_comps_from(
-                axis_ratio=0.5, angle=100.0
-            ),
-            inner_slope=1.0,
-            scale_radius=10.0,
-        )
-        assert gnfw.potential_2d_from(grid=np.array([[2.0, 2.0]])) == pytest.approx(
-            2.4718, 1e-4
-        )
-
-    def test__change_geometry(self):
-
-        gnfw_0 = ag.mp.SphNFWGeneralized(centre=(0.0, 0.0))
-        gnfw_1 = ag.mp.SphNFWGeneralized(centre=(1.0, 1.0))
-
-        convergence_0 = gnfw_0.convergence_2d_from(grid=np.array([[1.0, 1.0]]))
-        convergence_1 = gnfw_1.convergence_2d_from(grid=np.array([[0.0, 0.0]]))
-
-        assert convergence_0 == convergence_1
-
-        potential_0 = gnfw_0.potential_2d_from(grid=np.array([[1.0, 1.0]]))
-        potential_1 = gnfw_1.potential_2d_from(grid=np.array([[0.0, 0.0]]))
-
-        assert potential_0 == potential_1
-
-        deflections_0 = gnfw_0.deflections_2d_from(grid=np.array([[1.0, 1.0]]))
-        deflections_1 = gnfw_1.deflections_2d_from(grid=np.array([[0.0, 0.0]]))
-
-        assert deflections_0[0, 0] == pytest.approx(-deflections_1[0, 0], 1e-5)
-        assert deflections_0[0, 1] == pytest.approx(-deflections_1[0, 1], 1e-5)
-
-        gnfw_0 = ag.mp.SphNFWGeneralized(centre=(0.0, 0.0))
-        gnfw_1 = ag.mp.SphNFWGeneralized(centre=(0.0, 0.0))
-
-        convergence_0 = gnfw_0.convergence_2d_from(grid=np.array([[1.0, 0.0]]))
-        convergence_1 = gnfw_1.convergence_2d_from(grid=np.array([[0.0, 1.0]]))
-
-        assert convergence_0 == convergence_1
-
-        potential_0 = gnfw_0.potential_2d_from(grid=np.array([[1.0, 0.0]]))
-        potential_1 = gnfw_1.potential_2d_from(grid=np.array([[0.0, 1.0]]))
-
-        assert potential_0 == potential_1
-
-        deflections_0 = gnfw_0.deflections_2d_from(grid=np.array([[1.0, 0.0]]))
-        deflections_1 = gnfw_1.deflections_2d_from(grid=np.array([[0.0, 1.0]]))
-
-        assert deflections_0[0, 0] == pytest.approx(deflections_1[0, 1], 1e-4)
-        assert deflections_0[0, 1] == pytest.approx(deflections_1[0, 0], 1e-4)
-
-        gnfw_0 = ag.mp.EllNFWGeneralized(
-            centre=(0.0, 0.0), elliptical_comps=(0.0, 0.111111)
-        )
-        gnfw_1 = ag.mp.EllNFWGeneralized(
-            centre=(0.0, 0.0), elliptical_comps=(0.0, -0.111111)
-        )
-
-        assert gnfw_0.convergence_2d_from(
-            grid=np.array([[1.0, 0.0]])
-        ) == gnfw_1.convergence_2d_from(grid=np.array([[0.0, 1.0]]))
-
-        gnfw_0 = ag.mp.EllNFWGeneralized(
-            centre=(0.0, 0.0), elliptical_comps=(0.0, 0.111111)
-        )
-        gnfw_1 = ag.mp.EllNFWGeneralized(
-            centre=(0.0, 0.0), elliptical_comps=(0.0, -0.111111)
-        )
-        assert gnfw_0.potential_2d_from(
-            grid=np.array([[1.0, 0.0]])
-        ) == gnfw_1.potential_2d_from(grid=np.array([[0.0, 1.0]]))
-
-        gnfw_0 = ag.mp.EllNFWGeneralized(
-            centre=(0.0, 0.0),
-            elliptical_comps=(0.0, 0.111111),
-            kappa_s=1.0,
-            inner_slope=1.5,
-            scale_radius=1.0,
-        )
-        gnfw_1 = ag.mp.EllNFWGeneralized(
-            centre=(0.0, 0.0),
-            elliptical_comps=(0.0, -0.111111),
-            kappa_s=1.0,
-            inner_slope=1.5,
-            scale_radius=1.0,
-        )
-        deflections_0 = gnfw_0.deflections_2d_from(grid=np.array([[1.0, 0.0]]))
-        deflections_1 = gnfw_1.deflections_2d_from(grid=np.array([[0.0, 1.0]]))
-        assert deflections_0[0, 0] == pytest.approx(deflections_1[0, 1], 1e-4)
-        assert deflections_0[0, 1] == pytest.approx(deflections_1[0, 0], 1e-4)
-
-    def test__compare_to_nfw(self):
-
-        nfw = ag.mp.EllNFW(
-            centre=(0.0, 0.0),
-            elliptical_comps=(0.0, 0.111111),
-            kappa_s=1.0,
-            scale_radius=20.0,
-        )
-        gnfw = ag.mp.EllNFWGeneralized(
-            centre=(0.0, 0.0),
-            elliptical_comps=(0.0, 0.111111),
-            kappa_s=1.0,
-            inner_slope=1.0,
-            scale_radius=20.0,
-        )
-
-        assert nfw.deflections_2d_from(grid) == pytest.approx(
-            gnfw.deflections_2d_from(grid), 1e-3
-        )
-        assert nfw.deflections_2d_from(grid) == pytest.approx(
-            gnfw.deflections_2d_from(grid), 1e-3
-        )
-
-        assert nfw.potential_2d_from(grid) == pytest.approx(
-            gnfw.potential_2d_from(grid), 1e-3
-        )
-        assert nfw.potential_2d_from(grid) == pytest.approx(
-            gnfw.potential_2d_from(grid), 1e-3
-        )
-
-    def test__spherical_and_elliptical_match(self):
-
-        elliptical = ag.mp.EllNFWGeneralized(
-            centre=(0.1, 0.2),
-            elliptical_comps=(0.0, 0.0),
-            kappa_s=2.0,
-            inner_slope=1.5,
-            scale_radius=3.0,
-        )
-        spherical = ag.mp.SphNFWGeneralized(
-            centre=(0.1, 0.2), kappa_s=2.0, inner_slope=1.5, scale_radius=3.0
-        )
-
-        assert elliptical.deflections_2d_from(grid) == pytest.approx(
-            spherical.deflections_2d_from(grid), 1e-4
-        )
-
-<<<<<<< HEAD
-    def test__outputs_are_autoarrays(self):
-
-        grid = ag.Grid2D.uniform(shape_native=(2, 2), pixel_scales=1.0, sub_size=1)
-
-        # gnfw = ag.EllNFWGeneralized()
-        #
-        # convergence = gnfw.convergence_2d_from(
-        #     grid=grid)
-        #
-        # assert convergence.shape_native == (2, 2)
-        #
-        # potential = gnfw.potential_2d_from(
-        #     grid=grid)
-        #
-        # assert potential.shape_native == (2, 2)
-        #
-        # deflections = gnfw.deflections_2d_from(
-        #     grid=grid)
-        #
-        # assert deflections.shape_native == (2, 2)
-
-        gnfw = ag.mp.SphNFWGeneralized()
-
-        convergence = gnfw.convergence_2d_from(grid=grid)
-
-        assert convergence.shape_native == (2, 2)
-
-        potential = gnfw.potential_2d_from(grid=grid)
-
-        assert potential.shape_native == (2, 2)
-
-        deflections = gnfw.deflections_2d_from(grid=grid)
-
-        assert deflections.shape_native == (2, 2)
-
-
-class TestTruncatedNFW:
-    def test__convergence_2d_from(self):
-
-        truncated_nfw = ag.mp.SphNFWTruncated(
-            centre=(0.0, 0.0), kappa_s=1.0, scale_radius=1.0, truncation_radius=2.0
-        )
-
-        convergence = truncated_nfw.convergence_2d_from(grid=np.array([[2.0, 0.0]]))
-
-        assert convergence == pytest.approx(2.0 * 0.046409642, 1.0e-4)
-
-        convergence = truncated_nfw.convergence_2d_from(grid=np.array([[1.0, 1.0]]))
-
-        assert convergence == pytest.approx(2.0 * 0.10549515, 1.0e-4)
-
-        truncated_nfw = ag.mp.SphNFWTruncated(
-            centre=(0.0, 0.0), kappa_s=3.0, scale_radius=1.0, truncation_radius=2.0
-=======
-        assert elliptical.convergence_2d_from(grid) == pytest.approx(
-            spherical.convergence_2d_from(grid), 1e-4
->>>>>>> b85d5d4a
-        )
-        assert elliptical.potential_2d_from(grid) == pytest.approx(
-            spherical.potential_2d_from(grid), 1e-4
-        )
-
-
-class TestNFWTruncated:
-    def test__deflections_2d_from(self):
-
-        truncated_nfw = ag.mp.SphNFWTruncated(
-            centre=(0.0, 0.0), kappa_s=1.0, scale_radius=1.0, truncation_radius=2.0
-        )
-
-        # factor = (4.0 * kappa_s * scale_radius / (r / scale_radius))
-
-        deflections = truncated_nfw.deflections_2d_from(grid=np.array([[2.0, 0.0]]))
-
-        factor = (4.0 * 1.0 * 1.0) / (2.0 / 1.0)
-        assert deflections[0, 0] == pytest.approx(factor * 0.38209715, 1.0e-4)
-        assert deflections[0, 1] == pytest.approx(0.0, 1.0e-4)
-
-        deflections = truncated_nfw.deflections_2d_from(grid=np.array([[0.0, 2.0]]))
-
-        assert deflections[0, 0] == pytest.approx(0.0, 1.0e-4)
-        assert deflections[0, 1] == pytest.approx(factor * 0.38209715, 1.0e-4)
-
-        deflections = truncated_nfw.deflections_2d_from(grid=np.array([[1.0, 1.0]]))
-
-        factor = (4.0 * 1.0 * 1.0) / (np.sqrt(2) / 1.0)
-        assert deflections[0, 0] == pytest.approx(
-            (1.0 / np.sqrt(2)) * factor * 0.3125838, 1.0e-4
-        )
-        assert deflections[0, 1] == pytest.approx(
-            (1.0 / np.sqrt(2)) * factor * 0.3125838, 1.0e-4
-        )
-
-        truncated_nfw = ag.mp.SphNFWTruncated(
-            centre=(0.0, 0.0), kappa_s=2.0, scale_radius=1.0, truncation_radius=2.0
-        )
-
-        deflections = truncated_nfw.deflections_2d_from(grid=np.array([[2.0, 0.0]]))
-
-        factor = (4.0 * 2.0 * 1.0) / (2.0 / 1.0)
-        assert deflections[0, 0] == pytest.approx(factor * 0.38209715, 1.0e-4)
-        assert deflections[0, 1] == pytest.approx(0.0, 1.0e-4)
-
-        truncated_nfw = ag.mp.SphNFWTruncated(
-            centre=(0.0, 0.0), kappa_s=1.0, scale_radius=4.0, truncation_radius=2.0
-        )
-
-        deflections = truncated_nfw.deflections_2d_from(
-            grid=ag.Grid2DIrregular([(2.0, 0.0)])
-        )
-
-        assert deflections[0, 0] == pytest.approx(2.1702661386, 1.0e-4)
-        assert deflections[0, 1] == pytest.approx(0.0, 1.0e-4)
-
-    def test__convergence_2d_from(self):
-
-        truncated_nfw = ag.mp.SphNFWTruncated(
-            centre=(0.0, 0.0), kappa_s=1.0, scale_radius=1.0, truncation_radius=2.0
-        )
-
-        convergence = truncated_nfw.convergence_2d_from(grid=np.array([[2.0, 0.0]]))
-
-        assert convergence == pytest.approx(2.0 * 0.046409642, 1.0e-4)
-
-        convergence = truncated_nfw.convergence_2d_from(grid=np.array([[1.0, 1.0]]))
-
-        assert convergence == pytest.approx(2.0 * 0.10549515, 1.0e-4)
-
-        truncated_nfw = ag.mp.SphNFWTruncated(
-            centre=(0.0, 0.0), kappa_s=3.0, scale_radius=1.0, truncation_radius=2.0
-        )
-
-        convergence = truncated_nfw.convergence_2d_from(grid=np.array([[2.0, 0.0]]))
-
-        assert convergence == pytest.approx(6.0 * 0.046409642, 1.0e-4)
-
-        truncated_nfw = ag.mp.SphNFWTruncated(
-            centre=(0.0, 0.0), kappa_s=3.0, scale_radius=5.0, truncation_radius=2.0
-        )
-
-        convergence = truncated_nfw.convergence_2d_from(grid=np.array([[2.0, 0.0]]))
-
-        assert convergence == pytest.approx(1.51047026, 1.0e-4)
-
-    def test__mass_at_truncation_radius(self):
-
-        truncated_nfw = ag.mp.SphNFWTruncated(
-            centre=(0.0, 0.0), kappa_s=1.0, scale_radius=1.0, truncation_radius=1.0
-        )
-
-        cosmology = mock.MockCosmology(
-            arcsec_per_kpc=1.0,
-            kpc_per_arcsec=1.0,
-            critical_surface_density=1.0,
-            cosmic_average_density=1.0,
-        )
-
-        mass_at_truncation_radius = truncated_nfw.mass_at_truncation_radius_solar_mass(
-            redshift_profile=0.5, redshift_source=1.0, cosmology=cosmology
-        )
-
-        assert mass_at_truncation_radius == pytest.approx(0.00009792581, 1.0e-5)
-
-        # truncated_nfw = ag.mp.SphNFWTruncated(centre=(0.0, 0.0), kappa_s=1.0, scale_radius=1.0,
-        #                                          truncation_radius=1.0)
-        #
-        # cosmology = mock.MockCosmology(arcsec_per_kpc=1.0, kpc_per_arcsec=1.0, critical_surface_density=2.0,
-        #                           cosmic_average_density=3.0)
-        #
-        # mass_at_truncation_radius = truncated_nfw.mass_at_truncation_radius(redshift_galaxy=0.5, redshift_source=1.0,
-        #     unit_length='arcsec', unit_mass='solMass', cosmology=cosmology)
-        #
-        # assert mass_at_truncation_radius == pytest.approx(0.00008789978, 1.0e-5)
-        #
-        # truncated_nfw = ag.mp.SphNFWTruncated(centre=(0.0, 0.0), kappa_s=1.0, scale_radius=2.0,
-        #                                          truncation_radius=1.0)
-        #
-        # mass_at_truncation_radius = truncated_nfw.mass_at_truncation_radius(redshift_galaxy=0.5, redshift_source=1.0,
-        #     unit_length='arcsec', unit_mass='solMass', cosmology=cosmology)
-        #
-        # assert mass_at_truncation_radius == pytest.approx(0.0000418378, 1.0e-5)
-        #
-        # truncated_nfw = ag.mp.SphNFWTruncated(centre=(0.0, 0.0), kappa_s=1.0, scale_radius=8.0,
-        #                                          truncation_radius=4.0)
-        #
-        # mass_at_truncation_radius = truncated_nfw.mass_at_truncation_radius(redshift_galaxy=0.5, redshift_source=1.0,
-        #     unit_length='arcsec', unit_mass='solMass', cosmology=cosmology)
-        #
-        # assert mass_at_truncation_radius == pytest.approx(0.0000421512, 1.0e-4)
-        #
-        # truncated_nfw = ag.mp.SphNFWTruncated(centre=(0.0, 0.0), kappa_s=2.0, scale_radius=8.0,
-        #                                          truncation_radius=4.0)
-        #
-        # mass_at_truncation_radius = truncated_nfw.mass_at_truncation_radius(redshift_galaxy=0.5, redshift_source=1.0,
-        #     unit_length='arcsec', unit_mass='solMass', cosmology=cosmology)
-        #
-        # assert mass_at_truncation_radius == pytest.approx(0.00033636625, 1.0e-4)
-
-    def test__compare_nfw_and_truncated_nfw_with_large_truncation_radius(self,):
-
-        truncated_nfw = ag.mp.SphNFWTruncated(
-            centre=(0.0, 0.0), kappa_s=1.0, scale_radius=4.0, truncation_radius=50000.0
-        )
-
-        nfw = ag.mp.SphNFW(centre=(0.0, 0.0), kappa_s=1.0, scale_radius=4.0)
-
-        truncated_nfw_convergence = truncated_nfw.convergence_2d_from(
-            grid=np.array([[2.0, 2.0], [3.0, 1.0], [-1.0, -9.0]])
-        )
-        nfw_convergence = nfw.convergence_2d_from(
-            grid=np.array([[2.0, 2.0], [3.0, 1.0], [-1.0, -9.0]])
-        )
-
-        assert truncated_nfw_convergence == pytest.approx(nfw_convergence, 1.0e-4)
-
-        truncated_nfw_deflections = truncated_nfw.deflections_2d_from(
-            grid=np.array([[2.0, 2.0], [3.0, 1.0], [-1.0, -9.0]])
-        )
-        nfw_deflections = nfw.deflections_2d_from(
-            grid=np.array([[2.0, 2.0], [3.0, 1.0], [-1.0, -9.0]])
-        )
-
-        assert truncated_nfw_deflections == pytest.approx(nfw_deflections, 1.0e-4)
-
-
-class TestNFW:
-    def test__deflections_via_integral_from(self):
-        nfw = ag.mp.SphNFW(centre=(0.0, 0.0), kappa_s=1.0, scale_radius=1.0)
-
-        deflections = nfw.deflections_2d_via_integral_from(
-            grid=np.array([[0.1625, 0.1625]])
-        )
-
-        assert deflections[0, 0] == pytest.approx(0.56194, 1e-3)
-        assert deflections[0, 1] == pytest.approx(0.56194, 1e-3)
-
-        nfw = ag.mp.SphNFW(centre=(0.3, 0.2), kappa_s=2.5, scale_radius=4.0)
-
-        deflections = nfw.deflections_2d_via_integral_from(
-            grid=np.array([[0.1875, 0.1625]])
-        )
-
-        assert deflections[0, 0] == pytest.approx(-2.08909, 1e-3)
-        assert deflections[0, 1] == pytest.approx(-0.69636, 1e-3)
-
-        nfw = ag.mp.EllNFW(
-            centre=(0.0, 0.0),
-            elliptical_comps=(0.0, 0.0),
-            kappa_s=1.0,
-            scale_radius=1.0,
-        )
-
-<<<<<<< HEAD
-class TestNFW:
-    def test__convergence_2d_from(self):
-=======
-        deflections = nfw.deflections_2d_via_integral_from(
-            grid=np.array([[0.1625, 0.1625]])
-        )
-
-        assert deflections[0, 0] == pytest.approx(0.56194, 1e-3)
-        assert deflections[0, 1] == pytest.approx(0.56194, 1e-3)
-
-        nfw = ag.mp.EllNFW(
-            centre=(0.3, 0.2),
-            elliptical_comps=(0.03669, 0.172614),
-            kappa_s=2.5,
-            scale_radius=4.0,
-        )
-
-        deflections = nfw.deflections_2d_via_integral_from(
-            grid=ag.Grid2DIrregular([(0.1625, 0.1625)])
-        )
-
-        assert deflections[0, 0] == pytest.approx(-2.59480, 1e-3)
-        assert deflections[0, 1] == pytest.approx(-0.44204, 1e-3)
-
-    def test__deflections_2d_via_cse_from(self):
-
-        nfw = ag.mp.SphNFW(centre=(0.0, 0.0), kappa_s=1.0, scale_radius=1.0)
-
-        deflections_via_integral = nfw.deflections_2d_via_integral_from(
-            grid=np.array([[0.1625, 0.1625]])
-        )
-        deflections_via_cse = nfw.deflections_2d_via_cse_from(
-            grid=np.array([[0.1625, 0.1625]])
-        )
-
-        assert deflections_via_integral == pytest.approx(deflections_via_cse, 1.0e-4)
-
-        nfw = ag.mp.SphNFW(centre=(0.3, 0.2), kappa_s=2.5, scale_radius=4.0)
-
-        deflections_via_integral = nfw.deflections_2d_via_integral_from(
-            grid=np.array([[0.1625, 0.1625]])
-        )
-        deflections_via_cse = nfw.deflections_2d_via_cse_from(
-            grid=np.array([[0.1625, 0.1625]])
-        )
-
-        assert deflections_via_integral == pytest.approx(deflections_via_cse, 1.0e-4)
-
-        nfw = ag.mp.EllNFW(
-            centre=(0.0, 0.0),
-            elliptical_comps=(0.0, 0.0),
-            kappa_s=1.0,
-            scale_radius=1.0,
-        )
-
-        deflections_via_integral = nfw.deflections_2d_via_integral_from(
-            grid=np.array([[0.1625, 0.1625]])
-        )
-        deflections_via_cse = nfw.deflections_2d_via_cse_from(
-            grid=np.array([[0.1625, 0.1625]])
-        )
-
-        assert deflections_via_integral == pytest.approx(deflections_via_cse, 1.0e-4)
-
-        nfw = ag.mp.EllNFW(
-            centre=(0.3, 0.2),
-            elliptical_comps=(0.03669, 0.172614),
-            kappa_s=2.5,
-            scale_radius=4.0,
-        )
-
-        deflections_via_integral = nfw.deflections_2d_via_integral_from(
-            grid=np.array([[0.1625, 0.1625]])
-        )
-        deflections_via_cse = nfw.deflections_2d_via_cse_from(
-            grid=np.array([[0.1625, 0.1625]])
-        )
-
-        assert deflections_via_integral == pytest.approx(deflections_via_cse, 1.0e-4)
-
-    def test__deflections_2d_from(self):
-        nfw = ag.mp.EllNFW(centre=(0.0, 0.0), kappa_s=1.0, scale_radius=1.0)
-
-        deflections = nfw.deflections_2d_from(grid=np.array([[1.0, 0.0]]))
-        deflections_via_integral = nfw.deflections_2d_via_cse_from(
-            grid=np.array([[1.0, 0.0]])
-        )
-
-        assert (deflections == deflections_via_integral).all()
-
-    def test__convergence_2d_via_mge_from(self):
->>>>>>> b85d5d4a
-
-        # r = 2.0 (> 1.0)
-        # F(r) = (1/(sqrt(3))*atan(sqrt(3)) = 0.60459978807
-        # kappa(r) = 2 * kappa_s * (1 - 0.60459978807) / (4-1) = 0.263600141
-
-        nfw = ag.mp.SphNFW(centre=(0.0, 0.0), kappa_s=1.0, scale_radius=1.0)
-
-        convergence = nfw.convergence_2d_via_mge_from(grid=np.array([[2.0, 0.0]]))
-
-        assert convergence == pytest.approx(0.263600141, 1e-2)
-
-        nfw = ag.mp.SphNFW(centre=(0.0, 0.0), kappa_s=1.0, scale_radius=1.0)
-
-        convergence = nfw.convergence_2d_via_mge_from(grid=np.array([[0.5, 0.0]]))
-
-        assert convergence == pytest.approx(1.388511, 1e-2)
-
-        nfw = ag.mp.SphNFW(centre=(0.0, 0.0), kappa_s=2.0, scale_radius=1.0)
-
-        convergence = nfw.convergence_2d_via_mge_from(grid=np.array([[0.5, 0.0]]))
-
-        assert convergence == pytest.approx(2.0 * 1.388511, 1e-2)
-
-        nfw = ag.mp.SphNFW(centre=(0.0, 0.0), kappa_s=1.0, scale_radius=2.0)
-
-        convergence = nfw.convergence_2d_via_mge_from(grid=np.array([[1.0, 0.0]]))
-
-        assert convergence == pytest.approx(1.388511, 1e-2)
-
-        nfw = ag.mp.EllNFW(
-            centre=(0.0, 0.0),
-            elliptical_comps=(0.0, 0.333333),
-            kappa_s=1.0,
-            scale_radius=1.0,
-        )
-
-        convergence = nfw.convergence_2d_via_mge_from(grid=np.array([[0.25, 0.0]]))
-
-        assert convergence == pytest.approx(1.388511, 1e-3)
-
-    def test__convergence_2d_via_cse_from(self):
-
-        # r = 2.0 (> 1.0)
-        # F(r) = (1/(sqrt(3))*atan(sqrt(3)) = 0.60459978807
-        # kappa(r) = 2 * kappa_s * (1 - 0.60459978807) / (4-1) = 0.263600141
-
-        nfw = ag.mp.SphNFW(centre=(0.0, 0.0), kappa_s=1.0, scale_radius=1.0)
-
-        convergence = nfw.convergence_2d_via_cse_from(grid=np.array([[2.0, 0.0]]))
-
-        assert convergence == pytest.approx(0.263600141, 1e-2)
-
-        nfw = ag.mp.SphNFW(centre=(0.0, 0.0), kappa_s=1.0, scale_radius=1.0)
-
-        convergence = nfw.convergence_2d_via_cse_from(grid=np.array([[0.5, 0.0]]))
-
-        assert convergence == pytest.approx(1.388511, 1e-2)
-
-        nfw = ag.mp.SphNFW(centre=(0.0, 0.0), kappa_s=2.0, scale_radius=1.0)
-
-        convergence = nfw.convergence_2d_via_cse_from(grid=np.array([[0.5, 0.0]]))
-
-        assert convergence == pytest.approx(2.0 * 1.388511, 1e-2)
-
-        nfw = ag.mp.SphNFW(centre=(0.0, 0.0), kappa_s=1.0, scale_radius=2.0)
-
-        convergence = nfw.convergence_2d_via_cse_from(grid=np.array([[1.0, 0.0]]))
-
-        assert convergence == pytest.approx(1.388511, 1e-2)
-
-        nfw = ag.mp.EllNFW(
-            centre=(0.0, 0.0),
-            elliptical_comps=(0.0, 0.333333),
-            kappa_s=1.0,
-            scale_radius=1.0,
-        )
-
-        convergence = nfw.convergence_2d_via_cse_from(grid=np.array([[0.25, 0.0]]))
-
-        assert convergence == pytest.approx(1.388511, 1e-3)
-
-    def test__convergence_2d_from(self):
-
-        # r = 2.0 (> 1.0)
-        # F(r) = (1/(sqrt(3))*atan(sqrt(3)) = 0.60459978807
-        # kappa(r) = 2 * kappa_s * (1 - 0.60459978807) / (4-1) = 0.263600141
-
-        nfw = ag.mp.SphNFW(centre=(0.0, 0.0), kappa_s=1.0, scale_radius=1.0)
-
-        convergence = nfw.convergence_2d_from(grid=np.array([[2.0, 0.0]]))
-
-        assert convergence == pytest.approx(0.263600141, 1e-3)
-
-        nfw = ag.mp.SphNFW(centre=(0.0, 0.0), kappa_s=1.0, scale_radius=1.0)
-
-        convergence = nfw.convergence_2d_from(grid=np.array([[0.5, 0.0]]))
-
-        assert convergence == pytest.approx(1.388511, 1e-3)
-
-        nfw = ag.mp.SphNFW(centre=(0.0, 0.0), kappa_s=2.0, scale_radius=1.0)
-
-        convergence = nfw.convergence_2d_from(grid=np.array([[0.5, 0.0]]))
-
-        assert convergence == pytest.approx(2.0 * 1.388511, 1e-3)
-
-        nfw = ag.mp.SphNFW(centre=(0.0, 0.0), kappa_s=1.0, scale_radius=2.0)
-
-        convergence = nfw.convergence_2d_from(grid=np.array([[1.0, 0.0]]))
-
-        assert convergence == pytest.approx(1.388511, 1e-3)
-
-        nfw = ag.mp.EllNFW(
-            centre=(0.0, 0.0),
-            elliptical_comps=(0.0, 0.333333),
-            kappa_s=1.0,
-            scale_radius=1.0,
-        )
-
-        convergence = nfw.convergence_2d_from(grid=np.array([[0.25, 0.0]]))
-
-        assert convergence == pytest.approx(1.388511, 1e-3)
-
-    def test__potential_2d_from(self):
-
-        nfw = ag.mp.SphNFW(centre=(0.3, 0.2), kappa_s=2.5, scale_radius=4.0)
-
-        potential = nfw.potential_2d_from(grid=np.array([[0.1875, 0.1625]]))
-
-        assert potential == pytest.approx(0.03702, 1e-3)
-
-        nfw = ag.mp.SphNFW(centre=(0.3, 0.2), kappa_s=2.5, scale_radius=4.0)
-
-        potential = nfw.potential_2d_from(grid=np.array([[0.1875, 0.1625]]))
-
-        assert potential == pytest.approx(0.03702, 1e-3)
-
-        nfw = ag.mp.EllNFW(
-            centre=(0.3, 0.2),
-            elliptical_comps=(0.03669, 0.172614),
-            kappa_s=2.5,
-            scale_radius=4.0,
-        )
-
-        potential = nfw.potential_2d_from(grid=np.array([[0.1625, 0.1625]]))
-
-        assert potential == pytest.approx(0.05380, 1e-3)
-
-    def test__spherical_and_elliptical_are_same(self):
-
-        nfw_spherical = ag.mp.SphNFW(centre=(0.3, 0.2), kappa_s=2.5, scale_radius=4.0)
-        nfw_elliptical = ag.mp.EllNFW(
-            centre=(0.3, 0.2),
-            elliptical_comps=(0.0, 0.0),
-            kappa_s=2.5,
-            scale_radius=4.0,
-        )
-
-        potential_spherical = nfw_spherical.potential_2d_from(
-            grid=np.array([[0.1875, 0.1625]])
-        )
-        potential_elliptical = nfw_elliptical.potential_2d_from(
-            grid=np.array([[0.1875, 0.1625]])
-        )
-
-        assert potential_spherical == pytest.approx(potential_elliptical, 1e-3)
-
-        potential_spherical = nfw_spherical.potential_2d_from(
-            grid=np.array([[50.0, 50.0]])
-        )
-        potential_elliptical = nfw_elliptical.potential_2d_from(
-            grid=np.array([[50.0, 50.0]])
-        )
-
-        assert potential_spherical == pytest.approx(potential_elliptical, 1e-3)
-
-        potential_spherical = nfw_spherical.potential_2d_from(
-            grid=np.array([[-50.0, -50.0]])
-        )
-        potential_elliptical = nfw_elliptical.potential_2d_from(
-            grid=np.array([[-50.0, -50.0]])
-        )
-
-        assert potential_spherical == pytest.approx(potential_elliptical, 1e-3)
-
-
-class TestNFWTruncatedMCRDuffy:
-    def test__mass_and_concentration_consistent_with_normal_truncated_nfw(self):
-
-        cosmology = cosmo.FlatLambdaCDM(H0=70.0, Om0=0.3)
-
-        truncated_nfw_mass = ag.mp.SphNFWTruncatedMCRDuffy(
-            centre=(1.0, 2.0),
-            mass_at_200=1.0e9,
-            redshift_object=0.6,
-            redshift_source=2.5,
-        )
-
-        mass_at_200_via_mass = truncated_nfw_mass.mass_at_200_solar_masses(
-            redshift_object=0.6, redshift_source=2.5, cosmology=cosmology
-        )
-        concentration_via_mass = truncated_nfw_mass.concentration(
-            redshift_profile=0.6, redshift_source=2.5, cosmology=cosmology
-        )
-
-        truncated_nfw_kappa_s = ag.mp.SphNFWTruncated(
-            centre=(1.0, 2.0),
-            kappa_s=truncated_nfw_mass.kappa_s,
-            scale_radius=truncated_nfw_mass.scale_radius,
-            truncation_radius=truncated_nfw_mass.truncation_radius,
-        )
-
-        mass_at_200_via_kappa_s = truncated_nfw_kappa_s.mass_at_200_solar_masses(
-            redshift_object=0.6, redshift_source=2.5, cosmology=cosmology
-        )
-        concentration_via_kappa_s = truncated_nfw_kappa_s.concentration(
-            redshift_profile=0.6, redshift_source=2.5, cosmology=cosmology
-        )
-
-        # We uare using the SphNFWTruncated to check the mass gives a conosistnt kappa_s, given certain radii.
-
-        assert mass_at_200_via_kappa_s == mass_at_200_via_mass
-        assert concentration_via_kappa_s == concentration_via_mass
-
-        assert isinstance(truncated_nfw_mass.kappa_s, float)
-
-        assert truncated_nfw_mass.centre == (1.0, 2.0)
-
-        assert truncated_nfw_mass.axis_ratio == 1.0
-        assert isinstance(truncated_nfw_mass.axis_ratio, float)
-
-        assert truncated_nfw_mass.angle == 0.0
-        assert isinstance(truncated_nfw_mass.angle, float)
-
-        assert truncated_nfw_mass.inner_slope == 1.0
-        assert isinstance(truncated_nfw_mass.inner_slope, float)
-
-        assert truncated_nfw_mass.scale_radius == pytest.approx(0.273382, 1.0e-4)
-
-
-class TestNFWTruncatedMCRLludlow:
-    def test__mass_and_concentration_consistent_with_normal_truncated_nfw(self):
-
-        cosmology = cosmo.FlatLambdaCDM(H0=70.0, Om0=0.3)
-
-        truncated_nfw_mass = ag.mp.SphNFWTruncatedMCRLudlow(
-            centre=(1.0, 2.0),
-            mass_at_200=1.0e9,
-            redshift_object=0.6,
-            redshift_source=2.5,
-        )
-
-        mass_at_200_via_mass = truncated_nfw_mass.mass_at_200_solar_masses(
-            redshift_object=0.6, redshift_source=2.5, cosmology=cosmology
-        )
-        concentration_via_mass = truncated_nfw_mass.concentration(
-            redshift_profile=0.6, redshift_source=2.5, cosmology=cosmology
-        )
-
-        truncated_nfw_kappa_s = ag.mp.SphNFWTruncated(
-            centre=(1.0, 2.0),
-            kappa_s=truncated_nfw_mass.kappa_s,
-            scale_radius=truncated_nfw_mass.scale_radius,
-            truncation_radius=truncated_nfw_mass.truncation_radius,
-        )
-
-        mass_at_200_via_kappa_s = truncated_nfw_kappa_s.mass_at_200_solar_masses(
-            redshift_object=0.6, redshift_source=2.5, cosmology=cosmology
-        )
-        concentration_via_kappa_s = truncated_nfw_kappa_s.concentration(
-            redshift_profile=0.6, redshift_source=2.5, cosmology=cosmology
-        )
-
-        # We uare using the SphNFWTruncated to check the mass gives a conosistnt kappa_s, given certain radii.
-
-        assert mass_at_200_via_kappa_s == mass_at_200_via_mass
-        assert concentration_via_kappa_s == concentration_via_mass
-
-        assert isinstance(truncated_nfw_mass.kappa_s, float)
-
-        assert truncated_nfw_mass.centre == (1.0, 2.0)
-
-        assert truncated_nfw_mass.axis_ratio == 1.0
-        assert isinstance(truncated_nfw_mass.axis_ratio, float)
-
-        assert truncated_nfw_mass.angle == 0.0
-        assert isinstance(truncated_nfw_mass.angle, float)
-
-        assert truncated_nfw_mass.inner_slope == 1.0
-        assert isinstance(truncated_nfw_mass.inner_slope, float)
-
-        assert truncated_nfw_mass.scale_radius == pytest.approx(0.21164, 1.0e-4)
-        assert truncated_nfw_mass.truncation_radius == pytest.approx(33.7134116, 1.0e-4)
-
-
-class TestNFWMCRDuffy:
-    def test__mass_and_concentration_consistent_with_normal_nfw(self):
-
-        cosmology = cosmo.FlatLambdaCDM(H0=70.0, Om0=0.3)
-
-        nfw_mass = ag.mp.SphNFWMCRDuffy(
-            centre=(1.0, 2.0),
-            mass_at_200=1.0e9,
-            redshift_object=0.6,
-            redshift_source=2.5,
-        )
-
-        mass_at_200_via_mass = nfw_mass.mass_at_200_solar_masses(
-            redshift_object=0.6, redshift_source=2.5, cosmology=cosmology
-        )
-        concentration_via_mass = nfw_mass.concentration(
-            redshift_profile=0.6, redshift_source=2.5, cosmology=cosmology
-        )
-
-        nfw_kappa_s = ag.mp.SphNFW(
-            centre=(1.0, 2.0),
-            kappa_s=nfw_mass.kappa_s,
-            scale_radius=nfw_mass.scale_radius,
-        )
-
-        mass_at_200_via_kappa_s = nfw_kappa_s.mass_at_200_solar_masses(
-            redshift_object=0.6, redshift_source=2.5, cosmology=cosmology
-        )
-        concentration_via_kappa_s = nfw_kappa_s.concentration(
-            redshift_profile=0.6, redshift_source=2.5, cosmology=cosmology
-        )
-
-        # We uare using the SphNFWTruncated to check the mass gives a conosistnt kappa_s, given certain radii.
-
-        assert mass_at_200_via_kappa_s == mass_at_200_via_mass
-        assert concentration_via_kappa_s == concentration_via_mass
-
-        assert isinstance(nfw_mass.kappa_s, float)
-
-        assert nfw_mass.centre == (1.0, 2.0)
-
-        assert nfw_mass.axis_ratio == 1.0
-        assert isinstance(nfw_mass.axis_ratio, float)
-
-        assert nfw_mass.angle == 0.0
-        assert isinstance(nfw_mass.angle, float)
-
-        assert nfw_mass.inner_slope == 1.0
-        assert isinstance(nfw_mass.inner_slope, float)
-
-        assert nfw_mass.scale_radius == pytest.approx(0.273382, 1.0e-4)
-
-
-class TestNFWMCRLudlow:
-    def test__mass_and_concentration_consistent_with_normal_nfw(self):
-
-        cosmology = cosmo.FlatLambdaCDM(H0=70.0, Om0=0.3)
-
-        nfw_mass = ag.mp.SphNFWMCRLudlow(
-            centre=(1.0, 2.0),
-            mass_at_200=1.0e9,
-            redshift_object=0.6,
-            redshift_source=2.5,
-        )
-
-        mass_at_200_via_mass = nfw_mass.mass_at_200_solar_masses(
-            redshift_object=0.6, redshift_source=2.5, cosmology=cosmology
-        )
-        concentration_via_mass = nfw_mass.concentration(
-            redshift_profile=0.6, redshift_source=2.5, cosmology=cosmology
-        )
-
-        nfw_kappa_s = ag.mp.SphNFW(
-            centre=(1.0, 2.0),
-            kappa_s=nfw_mass.kappa_s,
-            scale_radius=nfw_mass.scale_radius,
-        )
-
-        mass_at_200_via_kappa_s = nfw_kappa_s.mass_at_200_solar_masses(
-            redshift_object=0.6, redshift_source=2.5, cosmology=cosmology
-        )
-        concentration_via_kappa_s = nfw_kappa_s.concentration(
-            redshift_profile=0.6, redshift_source=2.5, cosmology=cosmology
-        )
-
-        # We uare using the SphNFWTruncated to check the mass gives a conosistnt kappa_s, given certain radii.
-
-        assert mass_at_200_via_kappa_s == mass_at_200_via_mass
-        assert concentration_via_kappa_s == concentration_via_mass
-
-        assert isinstance(nfw_mass.kappa_s, float)
-
-        assert nfw_mass.centre == (1.0, 2.0)
-
-        assert nfw_mass.axis_ratio == 1.0
-        assert isinstance(nfw_mass.axis_ratio, float)
-
-        assert nfw_mass.angle == 0.0
-        assert isinstance(nfw_mass.angle, float)
-
-        assert nfw_mass.inner_slope == 1.0
-        assert isinstance(nfw_mass.inner_slope, float)
-
-        assert nfw_mass.scale_radius == pytest.approx(0.21164, 1.0e-4)
-
-        deflections_ludlow = nfw_mass.deflections_2d_from(grid=grid)
-        deflections = nfw_kappa_s.deflections_2d_from(grid=grid)
-
-        assert (deflections_ludlow == deflections).all()
-
-    def test_same_as_above_but_elliptical(self):
-
-        cosmology = cosmo.FlatLambdaCDM(H0=70.0, Om0=0.3)
-
-        nfw_mass = ag.mp.EllNFWMCRLudlow(
-            centre=(1.0, 2.0),
-            elliptical_comps=(0.1, 0.2),
-            mass_at_200=1.0e9,
-            redshift_object=0.6,
-            redshift_source=2.5,
-        )
-
-        mass_at_200_via_mass = nfw_mass.mass_at_200_solar_masses(
-            redshift_object=0.6, redshift_source=2.5, cosmology=cosmology
-        )
-        concentration_via_mass = nfw_mass.concentration(
-            redshift_profile=0.6, redshift_source=2.5, cosmology=cosmology
-        )
-
-        nfw_kappa_s = ag.mp.EllNFW(
-            centre=(1.0, 2.0),
-            elliptical_comps=(0.1, 0.2),
-            kappa_s=nfw_mass.kappa_s,
-            scale_radius=nfw_mass.scale_radius,
-        )
-
-        mass_at_200_via_kappa_s = nfw_kappa_s.mass_at_200_solar_masses(
-            redshift_object=0.6, redshift_source=2.5, cosmology=cosmology
-        )
-        concentration_via_kappa_s = nfw_kappa_s.concentration(
-            redshift_profile=0.6, redshift_source=2.5, cosmology=cosmology
-        )
-
-        # We uare using the SphNFWTruncated to check the mass gives a conosistnt kappa_s, given certain radii.
-
-        assert mass_at_200_via_kappa_s == mass_at_200_via_mass
-        assert concentration_via_kappa_s == concentration_via_mass
-
-        assert isinstance(nfw_mass.kappa_s, float)
-
-        assert nfw_mass.centre == (1.0, 2.0)
-
-        axis_ratio, angle = ag.convert.axis_ratio_and_angle_from(
-            elliptical_comps=(0.1, 0.2)
-        )
-
-        assert nfw_mass.axis_ratio == axis_ratio
-        assert isinstance(nfw_mass.axis_ratio, float)
-
-        assert nfw_mass.angle == angle
-        assert isinstance(nfw_mass.angle, float)
-
-        assert nfw_mass.inner_slope == 1.0
-        assert isinstance(nfw_mass.inner_slope, float)
-
-        assert nfw_mass.scale_radius == pytest.approx(0.21164, 1.0e-4)
-
-        deflections_ludlow = nfw_mass.deflections_2d_from(grid=grid)
-        deflections = nfw_kappa_s.deflections_2d_from(grid=grid)
-
-        assert (deflections_ludlow == deflections).all()
-
-    def test__same_as_above_but_generalized_elliptical(self):
-
-        cosmology = cosmo.FlatLambdaCDM(H0=70.0, Om0=0.3)
-
-        nfw_mass = ag.mp.EllNFWGeneralizedMCRLudlow(
-            centre=(1.0, 2.0),
-            elliptical_comps=(0.1, 0.2),
-            mass_at_200=1.0e9,
-            inner_slope=2.0,
-            redshift_object=0.6,
-            redshift_source=2.5,
-        )
-
-        mass_at_200_via_mass = nfw_mass.mass_at_200_solar_masses(
-            redshift_object=0.6, redshift_source=2.5, cosmology=cosmology
-        )
-        concentration_via_mass = nfw_mass.concentration(
-            redshift_profile=0.6, redshift_source=2.5, cosmology=cosmology
-        )
-
-        nfw_kappa_s = ag.mp.EllNFWGeneralized(
-            centre=(1.0, 2.0),
-            elliptical_comps=(0.1, 0.2),
-            kappa_s=nfw_mass.kappa_s,
-            scale_radius=nfw_mass.scale_radius,
-            inner_slope=2.0,
-        )
-
-        mass_at_200_via_kappa_s = nfw_kappa_s.mass_at_200_solar_masses(
-            redshift_object=0.6, redshift_source=2.5, cosmology=cosmology
-        )
-        concentration_via_kappa_s = nfw_kappa_s.concentration(
-            redshift_profile=0.6, redshift_source=2.5, cosmology=cosmology
-        )
-
-        # We uare using the SphNFWTruncated to check the mass gives a conosistnt kappa_s, given certain radii.
-
-        assert mass_at_200_via_kappa_s == mass_at_200_via_mass
-        assert concentration_via_kappa_s == concentration_via_mass
-
-        assert isinstance(nfw_mass.kappa_s, float)
-
-        assert nfw_mass.centre == (1.0, 2.0)
-
-        axis_ratio, angle = ag.convert.axis_ratio_and_angle_from(
-            elliptical_comps=(0.1, 0.2)
-        )
-
-        assert nfw_mass.axis_ratio == axis_ratio
-        assert isinstance(nfw_mass.axis_ratio, float)
-
-        assert nfw_mass.angle == angle
-        assert isinstance(nfw_mass.angle, float)
-
-        assert nfw_mass.inner_slope == 2.0
-        assert isinstance(nfw_mass.inner_slope, float)
-
-        assert nfw_mass.scale_radius == pytest.approx(0.21164, 1.0e-4)
-
-        deflections_ludlow = nfw_mass.deflections_2d_from(grid=grid)
-        deflections = nfw_kappa_s.deflections_2d_from(grid=grid)
-
-        assert (deflections_ludlow == deflections).all()
+import os
+
+from autoconf import conf
+import autogalaxy as ag
+import numpy as np
+import pytest
+from astropy import cosmology as cosmo
+from autogalaxy.mock import mock
+
+grid = np.array([[1.0, 1.0], [2.0, 2.0], [3.0, 3.0], [2.0, 4.0]])
+
+
+class TestAbstractNFW:
+    def test__coord_function_f__from(self):
+
+        truncated_nfw = ag.mp.SphNFWTruncated(
+            centre=(0.0, 0.0), kappa_s=2.0, scale_radius=10.0, truncation_radius=3.0
+        )
+
+        # r > 1
+
+        coord_f = truncated_nfw.coord_func_f(grid_radius=np.array([2.0, 3.0]))
+
+        assert coord_f == pytest.approx(np.array([0.604599, 0.435209]), 1.0e-4)
+
+        # r < 1
+
+        coord_f = truncated_nfw.coord_func_f(grid_radius=np.array([0.5, 1.0 / 3.0]))
+
+        assert coord_f == pytest.approx(1.52069, 1.86967, 1.0e-4)
+        #
+        # r == 1
+
+        coord_f = truncated_nfw.coord_func_f(grid_radius=np.array([1.0, 1.0]))
+
+        assert (coord_f == np.array([1.0, 1.0])).all()
+
+    def test__coord_function_g__from(self):
+        truncated_nfw = ag.mp.SphNFWTruncated(
+            centre=(0.0, 0.0), kappa_s=2.0, scale_radius=10.0, truncation_radius=3.0
+        )
+
+        # r > 1
+
+        coord_g = truncated_nfw.coord_func_g(grid_radius=np.array([2.0, 3.0]))
+
+        assert coord_g == pytest.approx(np.array([0.13180, 0.070598]), 1.0e-4)
+
+        # r < 1
+
+        coord_g = truncated_nfw.coord_func_g(grid_radius=np.array([0.5, 1.0 / 3.0]))
+
+        assert coord_g == pytest.approx(np.array([0.69425, 0.97838]), 1.0e-4)
+
+        # r == 1
+
+        coord_g = truncated_nfw.coord_func_g(grid_radius=np.array([1.0, 1.0]))
+
+        assert coord_g == pytest.approx(
+            np.real(np.array([1.0 / 3.0, 1.0 / 3.0])), 1.0e-4
+        )
+
+    def test__coord_function_h__from(self):
+
+        truncated_nfw = ag.mp.SphNFWTruncated(
+            centre=(0.0, 0.0), kappa_s=2.0, scale_radius=10.0, truncation_radius=3.0
+        )
+
+        coord_h = truncated_nfw.coord_func_h(grid_radius=np.array([0.5, 3.0]))
+
+        assert coord_h == pytest.approx(np.array([0.134395, 0.840674]), 1.0e-4)
+
+    def test__coord_function_k__from(self):
+
+        truncated_nfw = ag.mp.SphNFWTruncated(
+            centre=(0.0, 0.0), kappa_s=2.0, scale_radius=10.0, truncation_radius=2.0
+        )
+
+        coord_k = truncated_nfw.coord_func_k(grid_radius=np.array([2.0, 3.0]))
+
+        assert coord_k == pytest.approx(np.array([-0.09983408, -0.06661738]), 1.0e-4)
+
+        truncated_nfw = ag.mp.SphNFWTruncated(
+            centre=(0.0, 0.0), kappa_s=2.0, scale_radius=10.0, truncation_radius=4.0
+        )
+
+        coord_k = truncated_nfw.coord_func_k(grid_radius=np.array([2.0, 3.0]))
+
+        assert coord_k == pytest.approx(np.array([-0.19869011, -0.1329414]), 1.0e-4)
+
+    def test__coord_function_l__from(self):
+
+        truncated_nfw = ag.mp.SphNFWTruncated(
+            centre=(0.0, 0.0), kappa_s=2.0, scale_radius=10.0, truncation_radius=2.0
+        )
+
+        coord_l = truncated_nfw.coord_func_l(grid_radius=np.array([2.0, 2.0]))
+
+        assert coord_l == pytest.approx(np.array([0.00080191, 0.00080191]), 1.0e-4)
+
+        truncated_nfw = ag.mp.SphNFWTruncated(
+            centre=(0.0, 0.0), kappa_s=2.0, scale_radius=10.0, truncation_radius=3.0
+        )
+
+        coord_l = truncated_nfw.coord_func_l(grid_radius=np.array([2.0, 2.0]))
+
+        assert coord_l == pytest.approx(np.array([0.00178711, 0.00178711]), 1.0e-4)
+
+        truncated_nfw = ag.mp.SphNFWTruncated(
+            centre=(0.0, 0.0), kappa_s=2.0, scale_radius=10.0, truncation_radius=3.0
+        )
+
+        coord_l = truncated_nfw.coord_func_l(grid_radius=np.array([3.0, 3.0]))
+
+        assert coord_l == pytest.approx(np.array([0.00044044, 0.00044044]), 1.0e-4)
+
+    def test__coord_function_m__from(self):
+
+        truncated_nfw = ag.mp.SphNFWTruncated(
+            centre=(0.0, 0.0), kappa_s=2.0, scale_radius=10.0, truncation_radius=2.0
+        )
+
+        coord_m = truncated_nfw.coord_func_m(grid_radius=np.array([2.0, 2.0]))
+
+        assert coord_m == pytest.approx(np.array([0.0398826, 0.0398826]), 1.0e-4)
+
+        truncated_nfw = ag.mp.SphNFWTruncated(
+            centre=(0.0, 0.0), kappa_s=2.0, scale_radius=10.0, truncation_radius=3.0
+        )
+
+        coord_m = truncated_nfw.coord_func_m(grid_radius=np.array([2.0, 2.0]))
+
+        assert coord_m == pytest.approx(np.array([0.06726646, 0.06726646]), 1.0e-4)
+
+        truncated_nfw = ag.mp.SphNFWTruncated(
+            centre=(0.0, 0.0), kappa_s=2.0, scale_radius=10.0, truncation_radius=3.0
+        )
+
+        coord_m = truncated_nfw.coord_func_m(grid_radius=np.array([3.0, 3.0]))
+
+        assert coord_m == pytest.approx(np.array([0.06946888, 0.06946888]), 1.0e-4)
+
+    def test__rho_at_scale_radius__unit_conversions(self):
+
+        cosmology = mock.MockCosmology(
+            arcsec_per_kpc=0.5, kpc_per_arcsec=2.0, critical_surface_density=2.0
+        )
+
+        nfw = ag.mp.SphNFW(centre=(0.0, 0.0), kappa_s=1.0, scale_radius=1.0)
+
+        # When converting to kpc, the critical convergence is divided by kpc_per_arcsec**2.0 = 2.0**2.0
+        # The scale radius also becomes scale_radius*kpc_per_arcsec = 2.0
+
+        rho = nfw.rho_at_scale_radius_solar_mass_per_kpc3(
+            redshift_object=0.5, redshift_source=1.0, cosmology=cosmology
+        )
+        assert rho == pytest.approx(0.5 / 2.0, 1e-3)
+
+        cosmology = mock.MockCosmology(
+            arcsec_per_kpc=0.25, kpc_per_arcsec=4.0, critical_surface_density=2.0
+        )
+
+        rho = nfw.rho_at_scale_radius_solar_mass_per_kpc3(
+            redshift_object=0.5, redshift_source=1.0, cosmology=cosmology
+        )
+        assert rho == pytest.approx(0.5 / 4.0, 1e-3)
+
+        cosmology = mock.MockCosmology(
+            arcsec_per_kpc=0.25, kpc_per_arcsec=4.0, critical_surface_density=4.0
+        )
+
+        rho = nfw.rho_at_scale_radius_solar_mass_per_kpc3(
+            redshift_object=0.5, redshift_source=1.0, cosmology=cosmology
+        )
+        assert rho == pytest.approx(0.25 / 4.0, 1e-3)
+
+    def test__delta_concentration_value_in_default_units(self):
+        nfw = ag.mp.SphNFW(centre=(0.0, 0.0), kappa_s=1.0, scale_radius=1.0)
+
+        cosmology = mock.MockCosmology(
+            arcsec_per_kpc=1.0,
+            kpc_per_arcsec=1.0,
+            critical_surface_density=1.0,
+            cosmic_average_density=1.0,
+        )
+
+        delta_concentration = nfw.delta_concentration(
+            redshift_object=0.5, redshift_source=1.0, cosmology=cosmology
+        )
+        assert delta_concentration == pytest.approx(1.0, 1e-3)
+
+        nfw = ag.mp.SphNFW(centre=(0.0, 0.0), kappa_s=3.0, scale_radius=1.0)
+        delta_concentration = nfw.delta_concentration(
+            redshift_object=0.5, redshift_source=1.0, cosmology=cosmology
+        )
+        assert delta_concentration == pytest.approx(3.0, 1e-3)
+
+        nfw = ag.mp.SphNFW(centre=(0.0, 0.0), kappa_s=1.0, scale_radius=4.0)
+        delta_concentration = nfw.delta_concentration(
+            redshift_object=0.5, redshift_source=1.0, cosmology=cosmology
+        )
+        assert delta_concentration == pytest.approx(0.25, 1e-3)
+
+    def test__solve_concentration(self):
+
+        cosmology = mock.MockCosmology(
+            arcsec_per_kpc=1.0,
+            kpc_per_arcsec=1.0,
+            critical_surface_density=1.0,
+            cosmic_average_density=1.0,
+        )
+
+        nfw = ag.mp.SphNFW(centre=(0.0, 0.0), kappa_s=1.0, scale_radius=1.0)
+
+        concentration = nfw.concentration(
+            redshift_profile=0.5, redshift_source=1.0, cosmology=cosmology
+        )
+
+        assert concentration == pytest.approx(0.0074263, 1.0e-4)
+
+    def test__radius_at_200__different_length_units_include_conversions(self):
+        nfw = ag.mp.SphNFW(centre=(0.0, 0.0), kappa_s=1.0, scale_radius=1.0)
+
+        cosmology = mock.MockCosmology(arcsec_per_kpc=0.2, kpc_per_arcsec=5.0)
+
+        concentration = nfw.concentration(
+            cosmology=cosmology, redshift_profile=0.5, redshift_source=1.0
+        )
+
+        radius_200 = nfw.radius_at_200(
+            redshift_object=0.5, redshift_source=1.0, cosmology=cosmology
+        )
+
+        assert radius_200 == concentration * 1.0
+
+    def test__mass_at_200__unit_conversions_work(self):
+
+        nfw = ag.mp.SphNFW(centre=(0.0, 0.0), kappa_s=1.0, scale_radius=1.0)
+
+        cosmology = mock.MockCosmology(
+            arcsec_per_kpc=1.0,
+            kpc_per_arcsec=1.0,
+            critical_surface_density=1.0,
+            cosmic_average_density=1.0,
+        )
+
+        radius_at_200 = nfw.radius_at_200(
+            redshift_object=0.5, redshift_source=1.0, cosmology=cosmology
+        )
+
+        mass_at_200 = nfw.mass_at_200_solar_masses(
+            cosmology=cosmology, redshift_object=0.5, redshift_source=1.0
+        )
+
+        mass_calc = (
+            200.0
+            * ((4.0 / 3.0) * np.pi)
+            * cosmology.cosmic_average_density
+            * (radius_at_200 ** 3.0)
+        )
+        assert mass_at_200 == pytest.approx(mass_calc, 1.0e-5)
+
+        # cosmology = mock.MockCosmology(arcsec_per_kpc=0.5, kpc_per_arcsec=2.0, critical_surface_density=2.0,
+        #                           cosmic_average_density=1.0)
+        #
+        # radius_at_200 = nfw.radius_at_200_for_units(unit_length='arcsec', redshift_galaxy=0.5, redshift_source=1.0,
+        #                                             cosmology=cosmology)
+        #
+        # mass_at_200 = nfw.mass_at_200(cosmology=cosmology, redshift_galaxy=0.5, redshift_source=1.0, unit_length='arcsec',
+        #                               unit_mass='solMass')
+        #
+        # mass_calc = 200.0 * ((4.0 / 3.0) * np.pi) * cosmology.cosmic_average_density * (radius_at_200 ** 3.0)
+        # assert mass_at_200 == pytest.approx(mass_calc, 1.0e-5)
+
+    def test__values_of_quantities_for_real_cosmology(self):
+
+        cosmology = cosmo.LambdaCDM(H0=70.0, Om0=0.3, Ode0=0.7)
+
+        nfw = ag.mp.SphNFWTruncated(
+            kappa_s=0.5, scale_radius=5.0, truncation_radius=10.0
+        )
+
+        rho = nfw.rho_at_scale_radius_solar_mass_per_kpc3(
+            redshift_object=0.6, redshift_source=2.5, cosmology=cosmology
+        )
+
+        delta_concentration = nfw.delta_concentration(
+            redshift_object=0.6,
+            redshift_source=2.5,
+            redshift_of_cosmic_average_density="local",
+            cosmology=cosmology,
+        )
+
+        concentration = nfw.concentration(
+            redshift_profile=0.6,
+            redshift_source=2.5,
+            redshift_of_cosmic_average_density="local",
+            cosmology=cosmology,
+        )
+
+        radius_at_200 = nfw.radius_at_200(
+            redshift_object=0.6,
+            redshift_source=2.5,
+            redshift_of_cosmic_average_density="local",
+            cosmology=cosmology,
+        )
+
+        mass_at_200 = nfw.mass_at_200_solar_masses(
+            redshift_object=0.6,
+            redshift_source=2.5,
+            redshift_of_cosmic_average_density="local",
+            cosmology=cosmology,
+        )
+
+        mass_at_truncation_radius = nfw.mass_at_truncation_radius_solar_mass(
+            redshift_profile=0.6,
+            redshift_source=2.5,
+            redshift_of_cosmic_average_density="local",
+            cosmology=cosmology,
+        )
+
+        assert rho == pytest.approx(29027857.01622403, 1.0e-4)
+        assert delta_concentration == pytest.approx(213451.19421263796, 1.0e-4)
+        assert concentration == pytest.approx(18.6605624462417, 1.0e-4)
+        assert radius_at_200 == pytest.approx(93.302812, 1.0e-4)
+        assert mass_at_200 == pytest.approx(27651532986258.375, 1.0e-4)
+        assert mass_at_truncation_radius == pytest.approx(14877085957074.299, 1.0e-4)
+
+        rho = nfw.rho_at_scale_radius_solar_mass_per_kpc3(
+            redshift_object=0.6, redshift_source=2.5, cosmology=cosmology
+        )
+
+        delta_concentration = nfw.delta_concentration(
+            redshift_object=0.6,
+            redshift_source=2.5,
+            redshift_of_cosmic_average_density="profile",
+            cosmology=cosmology,
+        )
+
+        concentration = nfw.concentration(
+            redshift_profile=0.6,
+            redshift_source=2.5,
+            redshift_of_cosmic_average_density="profile",
+            cosmology=cosmology,
+        )
+
+        radius_at_200 = nfw.radius_at_200(
+            redshift_object=0.6,
+            redshift_source=2.5,
+            redshift_of_cosmic_average_density="profile",
+            cosmology=cosmology,
+        )
+
+        mass_at_200 = nfw.mass_at_200_solar_masses(
+            redshift_object=0.6,
+            redshift_source=2.5,
+            redshift_of_cosmic_average_density="profile",
+            cosmology=cosmology,
+        )
+
+        mass_at_truncation_radius = nfw.mass_at_truncation_radius_solar_mass(
+            redshift_profile=0.6,
+            redshift_source=2.5,
+            redshift_of_cosmic_average_density="profile",
+            cosmology=cosmology,
+        )
+
+        assert rho == pytest.approx(29027857.01622403, 1.0e-4)
+        assert delta_concentration == pytest.approx(110665.28111397651, 1.0e-4)
+        assert concentration == pytest.approx(14.401574489517804, 1.0e-4)
+        assert radius_at_200 == pytest.approx(72.007872, 1.0e-4)
+        assert mass_at_200 == pytest.approx(24516707575366.09, 1.0e-4)
+        assert mass_at_truncation_radius == pytest.approx(13190486262169.797, 1.0e-4)
+
+
+class TestNFWGeneralized:
+    def test__deflections_via_integral_from(self):
+
+        gnfw = ag.mp.SphNFWGeneralized(
+            centre=(0.0, 0.0), kappa_s=1.0, inner_slope=0.5, scale_radius=8.0
+        )
+
+        deflections = gnfw.deflections_2d_via_integral_from(
+            grid=np.array([[0.1875, 0.1625]])
+        )
+
+        assert deflections[0, 0] == pytest.approx(0.43501, 1e-3)
+        assert deflections[0, 1] == pytest.approx(0.37701, 1e-3)
+
+        gnfw = ag.mp.SphNFWGeneralized(
+            centre=(0.3, 0.2), kappa_s=2.5, inner_slope=1.5, scale_radius=4.0
+        )
+
+        deflections = gnfw.deflections_2d_via_integral_from(
+            grid=np.array([[0.1875, 0.1625]])
+        )
+
+        assert deflections[0, 0] == pytest.approx(-9.31254, 1e-3)
+        assert deflections[0, 1] == pytest.approx(-3.10418, 1e-3)
+
+        gnfw = ag.mp.EllNFWGeneralized(
+            centre=(0.0, 0.0),
+            kappa_s=1.0,
+            elliptical_comps=ag.convert.elliptical_comps_from(
+                axis_ratio=0.3, angle=100.0
+            ),
+            inner_slope=0.5,
+            scale_radius=8.0,
+        )
+        deflections = gnfw.deflections_2d_via_integral_from(
+            grid=np.array([[0.1875, 0.1625]])
+        )
+        assert deflections[0, 0] == pytest.approx(0.26604, 1e-3)
+        assert deflections[0, 1] == pytest.approx(0.58988, 1e-3)
+
+        gnfw = ag.mp.EllNFWGeneralized(
+            centre=(0.3, 0.2),
+            kappa_s=2.5,
+            elliptical_comps=ag.convert.elliptical_comps_from(
+                axis_ratio=0.5, angle=100.0
+            ),
+            inner_slope=1.5,
+            scale_radius=4.0,
+        )
+        deflections = gnfw.deflections_2d_via_integral_from(
+            grid=np.array([[0.1875, 0.1625]])
+        )
+        assert deflections[0, 0] == pytest.approx(-5.99032, 1e-3)
+        assert deflections[0, 1] == pytest.approx(-4.02541, 1e-3)
+
+    def test__deflections_2d_via_mge_from(self):
+
+        gnfw = ag.mp.SphNFWGeneralized(
+            centre=(0.0, 0.0), kappa_s=1.0, inner_slope=0.5, scale_radius=8.0
+        )
+
+        deflections_via_integral = gnfw.deflections_2d_via_integral_from(
+            grid=np.array([[0.1875, 0.1625]])
+        )
+        deflections_via_mge = gnfw.deflections_2d_via_mge_from(
+            grid=np.array([[0.1875, 0.1625]])
+        )
+
+        assert deflections_via_integral == pytest.approx(deflections_via_mge, 1.0e-3)
+
+        gnfw = ag.mp.SphNFWGeneralized(
+            centre=(0.3, 0.2), kappa_s=2.5, inner_slope=1.5, scale_radius=4.0
+        )
+
+        deflections_via_integral = gnfw.deflections_2d_via_integral_from(
+            grid=np.array([[0.1875, 0.1625]])
+        )
+        deflections_via_mge = gnfw.deflections_2d_via_mge_from(
+            grid=np.array([[0.1875, 0.1625]])
+        )
+
+        assert deflections_via_integral == pytest.approx(deflections_via_mge, 1.0e-3)
+
+        gnfw = ag.mp.EllNFWGeneralized(
+            centre=(0.0, 0.0),
+            kappa_s=1.0,
+            elliptical_comps=ag.convert.elliptical_comps_from(
+                axis_ratio=0.3, angle=100.0
+            ),
+            inner_slope=0.5,
+            scale_radius=8.0,
+        )
+
+        deflections_via_integral = gnfw.deflections_2d_via_integral_from(
+            grid=np.array([[0.1875, 0.1625]])
+        )
+        deflections_via_mge = gnfw.deflections_2d_via_mge_from(
+            grid=np.array([[0.1875, 0.1625]])
+        )
+
+        assert deflections_via_integral == pytest.approx(deflections_via_mge, 1.0e-3)
+
+        gnfw = ag.mp.EllNFWGeneralized(
+            centre=(0.3, 0.2),
+            kappa_s=2.5,
+            elliptical_comps=ag.convert.elliptical_comps_from(
+                axis_ratio=0.5, angle=100.0
+            ),
+            inner_slope=1.5,
+            scale_radius=4.0,
+        )
+
+        deflections_via_integral = gnfw.deflections_2d_via_integral_from(
+            grid=np.array([[0.1875, 0.1625]])
+        )
+        deflections_via_mge = gnfw.deflections_2d_via_mge_from(
+            grid=np.array([[0.1875, 0.1625]])
+        )
+
+        assert deflections_via_integral == pytest.approx(deflections_via_mge, 1.0e-3)
+
+    def test__deflections_2d_from(self):
+
+        gnfw = ag.mp.EllNFWGeneralized()
+
+        deflections = gnfw.deflections_2d_from(grid=np.array([[1.0, 0.0]]))
+        deflections_via_mge = gnfw.deflections_2d_via_mge_from(
+            grid=np.array([[1.0, 0.0]])
+        )
+
+        assert (deflections == deflections_via_mge).all()
+
+        gnfw = ag.mp.SphNFWGeneralized()
+
+        deflections = gnfw.deflections_2d_from(grid=np.array([[1.0, 0.0]]))
+        deflections_via_mge = gnfw.deflections_2d_via_mge_from(
+            grid=np.array([[1.0, 0.0]])
+        )
+
+        assert (deflections == deflections_via_mge).all()
+
+    def test__convergence_2d_via_mge_from(self):
+
+        gnfw = ag.mp.SphNFWGeneralized(
+            centre=(0.0, 0.0), kappa_s=1.0, inner_slope=1.5, scale_radius=1.0
+        )
+
+        convergence = gnfw.convergence_2d_via_mge_from(grid=np.array([[2.0, 0.0]]))
+
+        assert convergence == pytest.approx(0.30840, 1e-2)
+
+        gnfw = ag.mp.SphNFWGeneralized(
+            centre=(0.0, 0.0), kappa_s=2.0, inner_slope=1.5, scale_radius=1.0
+        )
+
+        convergence = gnfw.convergence_2d_via_mge_from(grid=np.array([[2.0, 0.0]]))
+
+        assert convergence == pytest.approx(0.30840 * 2, 1e-2)
+
+        gnfw = ag.mp.EllNFWGeneralized(
+            centre=(0.0, 0.0),
+            kappa_s=1.0,
+            elliptical_comps=ag.convert.elliptical_comps_from(
+                axis_ratio=0.5, angle=90.0
+            ),
+            inner_slope=1.5,
+            scale_radius=1.0,
+        )
+        assert gnfw.convergence_2d_via_mge_from(
+            grid=np.array([[0.0, 1.0]])
+        ) == pytest.approx(0.30840, 1e-2)
+
+        gnfw = ag.mp.EllNFWGeneralized(
+            centre=(0.0, 0.0),
+            kappa_s=2.0,
+            elliptical_comps=ag.convert.elliptical_comps_from(
+                axis_ratio=0.5, angle=90.0
+            ),
+            inner_slope=1.5,
+            scale_radius=1.0,
+        )
+        assert gnfw.convergence_2d_via_mge_from(
+            grid=np.array([[0.0, 1.0]])
+        ) == pytest.approx(0.30840 * 2, 1e-2)
+
+    def test__convergence_2d_from(self):
+
+        gnfw = ag.mp.SphNFWGeneralized(
+            centre=(0.0, 0.0), kappa_s=1.0, inner_slope=1.5, scale_radius=1.0
+        )
+
+        convergence = gnfw.convergence_2d_from(grid=np.array([[2.0, 0.0]]))
+
+        assert convergence == pytest.approx(0.30840, 1e-2)
+
+    def test__potential_2d_from(self):
+
+        gnfw = ag.mp.SphNFWGeneralized(
+            centre=(0.0, 0.0), kappa_s=1.0, inner_slope=0.5, scale_radius=8.0
+        )
+
+        potential = gnfw.potential_2d_from(grid=np.array([[0.1625, 0.1875]]))
+
+        assert potential == pytest.approx(0.00920, 1e-3)
+
+        gnfw = ag.mp.SphNFWGeneralized(
+            centre=(0.0, 0.0), kappa_s=1.0, inner_slope=1.5, scale_radius=8.0
+        )
+
+        potential = gnfw.potential_2d_from(grid=np.array([[0.1625, 0.1875]]))
+
+        assert potential == pytest.approx(0.17448, 1e-3)
+
+        gnfw = ag.mp.EllNFWGeneralized(
+            centre=(1.0, 1.0),
+            kappa_s=5.0,
+            elliptical_comps=ag.convert.elliptical_comps_from(
+                axis_ratio=0.5, angle=100.0
+            ),
+            inner_slope=1.0,
+            scale_radius=10.0,
+        )
+        assert gnfw.potential_2d_from(grid=np.array([[2.0, 2.0]])) == pytest.approx(
+            2.4718, 1e-4
+        )
+
+    def test__change_geometry(self):
+
+        gnfw_0 = ag.mp.SphNFWGeneralized(centre=(0.0, 0.0))
+        gnfw_1 = ag.mp.SphNFWGeneralized(centre=(1.0, 1.0))
+
+        convergence_0 = gnfw_0.convergence_2d_from(grid=np.array([[1.0, 1.0]]))
+        convergence_1 = gnfw_1.convergence_2d_from(grid=np.array([[0.0, 0.0]]))
+
+        assert convergence_0 == convergence_1
+
+        potential_0 = gnfw_0.potential_2d_from(grid=np.array([[1.0, 1.0]]))
+        potential_1 = gnfw_1.potential_2d_from(grid=np.array([[0.0, 0.0]]))
+
+        assert potential_0 == potential_1
+
+        deflections_0 = gnfw_0.deflections_2d_from(grid=np.array([[1.0, 1.0]]))
+        deflections_1 = gnfw_1.deflections_2d_from(grid=np.array([[0.0, 0.0]]))
+
+        assert deflections_0[0, 0] == pytest.approx(-deflections_1[0, 0], 1e-5)
+        assert deflections_0[0, 1] == pytest.approx(-deflections_1[0, 1], 1e-5)
+
+        gnfw_0 = ag.mp.SphNFWGeneralized(centre=(0.0, 0.0))
+        gnfw_1 = ag.mp.SphNFWGeneralized(centre=(0.0, 0.0))
+
+        convergence_0 = gnfw_0.convergence_2d_from(grid=np.array([[1.0, 0.0]]))
+        convergence_1 = gnfw_1.convergence_2d_from(grid=np.array([[0.0, 1.0]]))
+
+        assert convergence_0 == convergence_1
+
+        potential_0 = gnfw_0.potential_2d_from(grid=np.array([[1.0, 0.0]]))
+        potential_1 = gnfw_1.potential_2d_from(grid=np.array([[0.0, 1.0]]))
+
+        assert potential_0 == potential_1
+
+        deflections_0 = gnfw_0.deflections_2d_from(grid=np.array([[1.0, 0.0]]))
+        deflections_1 = gnfw_1.deflections_2d_from(grid=np.array([[0.0, 1.0]]))
+
+        assert deflections_0[0, 0] == pytest.approx(deflections_1[0, 1], 1e-4)
+        assert deflections_0[0, 1] == pytest.approx(deflections_1[0, 0], 1e-4)
+
+        gnfw_0 = ag.mp.EllNFWGeneralized(
+            centre=(0.0, 0.0), elliptical_comps=(0.0, 0.111111)
+        )
+        gnfw_1 = ag.mp.EllNFWGeneralized(
+            centre=(0.0, 0.0), elliptical_comps=(0.0, -0.111111)
+        )
+
+        assert gnfw_0.convergence_2d_from(
+            grid=np.array([[1.0, 0.0]])
+        ) == gnfw_1.convergence_2d_from(grid=np.array([[0.0, 1.0]]))
+
+        gnfw_0 = ag.mp.EllNFWGeneralized(
+            centre=(0.0, 0.0), elliptical_comps=(0.0, 0.111111)
+        )
+        gnfw_1 = ag.mp.EllNFWGeneralized(
+            centre=(0.0, 0.0), elliptical_comps=(0.0, -0.111111)
+        )
+        assert gnfw_0.potential_2d_from(
+            grid=np.array([[1.0, 0.0]])
+        ) == gnfw_1.potential_2d_from(grid=np.array([[0.0, 1.0]]))
+
+        gnfw_0 = ag.mp.EllNFWGeneralized(
+            centre=(0.0, 0.0),
+            elliptical_comps=(0.0, 0.111111),
+            kappa_s=1.0,
+            inner_slope=1.5,
+            scale_radius=1.0,
+        )
+        gnfw_1 = ag.mp.EllNFWGeneralized(
+            centre=(0.0, 0.0),
+            elliptical_comps=(0.0, -0.111111),
+            kappa_s=1.0,
+            inner_slope=1.5,
+            scale_radius=1.0,
+        )
+        deflections_0 = gnfw_0.deflections_2d_from(grid=np.array([[1.0, 0.0]]))
+        deflections_1 = gnfw_1.deflections_2d_from(grid=np.array([[0.0, 1.0]]))
+        assert deflections_0[0, 0] == pytest.approx(deflections_1[0, 1], 1e-4)
+        assert deflections_0[0, 1] == pytest.approx(deflections_1[0, 0], 1e-4)
+
+    def test__compare_to_nfw(self):
+
+        nfw = ag.mp.EllNFW(
+            centre=(0.0, 0.0),
+            elliptical_comps=(0.0, 0.111111),
+            kappa_s=1.0,
+            scale_radius=20.0,
+        )
+        gnfw = ag.mp.EllNFWGeneralized(
+            centre=(0.0, 0.0),
+            elliptical_comps=(0.0, 0.111111),
+            kappa_s=1.0,
+            inner_slope=1.0,
+            scale_radius=20.0,
+        )
+
+        assert nfw.deflections_2d_from(grid) == pytest.approx(
+            gnfw.deflections_2d_from(grid), 1e-3
+        )
+        assert nfw.deflections_2d_from(grid) == pytest.approx(
+            gnfw.deflections_2d_from(grid), 1e-3
+        )
+
+        assert nfw.potential_2d_from(grid) == pytest.approx(
+            gnfw.potential_2d_from(grid), 1e-3
+        )
+        assert nfw.potential_2d_from(grid) == pytest.approx(
+            gnfw.potential_2d_from(grid), 1e-3
+        )
+
+    def test__spherical_and_elliptical_match(self):
+
+        elliptical = ag.mp.EllNFWGeneralized(
+            centre=(0.1, 0.2),
+            elliptical_comps=(0.0, 0.0),
+            kappa_s=2.0,
+            inner_slope=1.5,
+            scale_radius=3.0,
+        )
+        spherical = ag.mp.SphNFWGeneralized(
+            centre=(0.1, 0.2), kappa_s=2.0, inner_slope=1.5, scale_radius=3.0
+        )
+
+        assert elliptical.deflections_2d_from(grid) == pytest.approx(
+            spherical.deflections_2d_from(grid), 1e-4
+        )
+
+        assert elliptical.convergence_2d_from(grid) == pytest.approx(
+            spherical.convergence_2d_from(grid), 1e-4
+        )
+        assert elliptical.potential_2d_from(grid) == pytest.approx(
+            spherical.potential_2d_from(grid), 1e-4
+        )
+
+
+class TestNFWTruncated:
+    def test__deflections_2d_from(self):
+
+        truncated_nfw = ag.mp.SphNFWTruncated(
+            centre=(0.0, 0.0), kappa_s=1.0, scale_radius=1.0, truncation_radius=2.0
+        )
+
+        # factor = (4.0 * kappa_s * scale_radius / (r / scale_radius))
+
+        deflections = truncated_nfw.deflections_2d_from(grid=np.array([[2.0, 0.0]]))
+
+        factor = (4.0 * 1.0 * 1.0) / (2.0 / 1.0)
+        assert deflections[0, 0] == pytest.approx(factor * 0.38209715, 1.0e-4)
+        assert deflections[0, 1] == pytest.approx(0.0, 1.0e-4)
+
+        deflections = truncated_nfw.deflections_2d_from(grid=np.array([[0.0, 2.0]]))
+
+        assert deflections[0, 0] == pytest.approx(0.0, 1.0e-4)
+        assert deflections[0, 1] == pytest.approx(factor * 0.38209715, 1.0e-4)
+
+        deflections = truncated_nfw.deflections_2d_from(grid=np.array([[1.0, 1.0]]))
+
+        factor = (4.0 * 1.0 * 1.0) / (np.sqrt(2) / 1.0)
+        assert deflections[0, 0] == pytest.approx(
+            (1.0 / np.sqrt(2)) * factor * 0.3125838, 1.0e-4
+        )
+        assert deflections[0, 1] == pytest.approx(
+            (1.0 / np.sqrt(2)) * factor * 0.3125838, 1.0e-4
+        )
+
+        truncated_nfw = ag.mp.SphNFWTruncated(
+            centre=(0.0, 0.0), kappa_s=2.0, scale_radius=1.0, truncation_radius=2.0
+        )
+
+        deflections = truncated_nfw.deflections_2d_from(grid=np.array([[2.0, 0.0]]))
+
+        factor = (4.0 * 2.0 * 1.0) / (2.0 / 1.0)
+        assert deflections[0, 0] == pytest.approx(factor * 0.38209715, 1.0e-4)
+        assert deflections[0, 1] == pytest.approx(0.0, 1.0e-4)
+
+        truncated_nfw = ag.mp.SphNFWTruncated(
+            centre=(0.0, 0.0), kappa_s=1.0, scale_radius=4.0, truncation_radius=2.0
+        )
+
+        deflections = truncated_nfw.deflections_2d_from(
+            grid=ag.Grid2DIrregular([(2.0, 0.0)])
+        )
+
+        assert deflections[0, 0] == pytest.approx(2.1702661386, 1.0e-4)
+        assert deflections[0, 1] == pytest.approx(0.0, 1.0e-4)
+
+    def test__convergence_2d_from(self):
+
+        truncated_nfw = ag.mp.SphNFWTruncated(
+            centre=(0.0, 0.0), kappa_s=1.0, scale_radius=1.0, truncation_radius=2.0
+        )
+
+        convergence = truncated_nfw.convergence_2d_from(grid=np.array([[2.0, 0.0]]))
+
+        assert convergence == pytest.approx(2.0 * 0.046409642, 1.0e-4)
+
+        convergence = truncated_nfw.convergence_2d_from(grid=np.array([[1.0, 1.0]]))
+
+        assert convergence == pytest.approx(2.0 * 0.10549515, 1.0e-4)
+
+        truncated_nfw = ag.mp.SphNFWTruncated(
+            centre=(0.0, 0.0), kappa_s=3.0, scale_radius=1.0, truncation_radius=2.0
+        )
+
+        convergence = truncated_nfw.convergence_2d_from(grid=np.array([[2.0, 0.0]]))
+
+        assert convergence == pytest.approx(6.0 * 0.046409642, 1.0e-4)
+
+        truncated_nfw = ag.mp.SphNFWTruncated(
+            centre=(0.0, 0.0), kappa_s=3.0, scale_radius=5.0, truncation_radius=2.0
+        )
+
+        convergence = truncated_nfw.convergence_2d_from(grid=np.array([[2.0, 0.0]]))
+
+        assert convergence == pytest.approx(1.51047026, 1.0e-4)
+
+    def test__mass_at_truncation_radius(self):
+
+        truncated_nfw = ag.mp.SphNFWTruncated(
+            centre=(0.0, 0.0), kappa_s=1.0, scale_radius=1.0, truncation_radius=1.0
+        )
+
+        cosmology = mock.MockCosmology(
+            arcsec_per_kpc=1.0,
+            kpc_per_arcsec=1.0,
+            critical_surface_density=1.0,
+            cosmic_average_density=1.0,
+        )
+
+        mass_at_truncation_radius = truncated_nfw.mass_at_truncation_radius_solar_mass(
+            redshift_profile=0.5, redshift_source=1.0, cosmology=cosmology
+        )
+
+        assert mass_at_truncation_radius == pytest.approx(0.00009792581, 1.0e-5)
+
+        # truncated_nfw = ag.mp.SphNFWTruncated(centre=(0.0, 0.0), kappa_s=1.0, scale_radius=1.0,
+        #                                          truncation_radius=1.0)
+        #
+        # cosmology = mock.MockCosmology(arcsec_per_kpc=1.0, kpc_per_arcsec=1.0, critical_surface_density=2.0,
+        #                           cosmic_average_density=3.0)
+        #
+        # mass_at_truncation_radius = truncated_nfw.mass_at_truncation_radius(redshift_galaxy=0.5, redshift_source=1.0,
+        #     unit_length='arcsec', unit_mass='solMass', cosmology=cosmology)
+        #
+        # assert mass_at_truncation_radius == pytest.approx(0.00008789978, 1.0e-5)
+        #
+        # truncated_nfw = ag.mp.SphNFWTruncated(centre=(0.0, 0.0), kappa_s=1.0, scale_radius=2.0,
+        #                                          truncation_radius=1.0)
+        #
+        # mass_at_truncation_radius = truncated_nfw.mass_at_truncation_radius(redshift_galaxy=0.5, redshift_source=1.0,
+        #     unit_length='arcsec', unit_mass='solMass', cosmology=cosmology)
+        #
+        # assert mass_at_truncation_radius == pytest.approx(0.0000418378, 1.0e-5)
+        #
+        # truncated_nfw = ag.mp.SphNFWTruncated(centre=(0.0, 0.0), kappa_s=1.0, scale_radius=8.0,
+        #                                          truncation_radius=4.0)
+        #
+        # mass_at_truncation_radius = truncated_nfw.mass_at_truncation_radius(redshift_galaxy=0.5, redshift_source=1.0,
+        #     unit_length='arcsec', unit_mass='solMass', cosmology=cosmology)
+        #
+        # assert mass_at_truncation_radius == pytest.approx(0.0000421512, 1.0e-4)
+        #
+        # truncated_nfw = ag.mp.SphNFWTruncated(centre=(0.0, 0.0), kappa_s=2.0, scale_radius=8.0,
+        #                                          truncation_radius=4.0)
+        #
+        # mass_at_truncation_radius = truncated_nfw.mass_at_truncation_radius(redshift_galaxy=0.5, redshift_source=1.0,
+        #     unit_length='arcsec', unit_mass='solMass', cosmology=cosmology)
+        #
+        # assert mass_at_truncation_radius == pytest.approx(0.00033636625, 1.0e-4)
+
+    def test__compare_nfw_and_truncated_nfw_with_large_truncation_radius(self,):
+
+        truncated_nfw = ag.mp.SphNFWTruncated(
+            centre=(0.0, 0.0), kappa_s=1.0, scale_radius=4.0, truncation_radius=50000.0
+        )
+
+        nfw = ag.mp.SphNFW(centre=(0.0, 0.0), kappa_s=1.0, scale_radius=4.0)
+
+        truncated_nfw_convergence = truncated_nfw.convergence_2d_from(
+            grid=np.array([[2.0, 2.0], [3.0, 1.0], [-1.0, -9.0]])
+        )
+        nfw_convergence = nfw.convergence_2d_from(
+            grid=np.array([[2.0, 2.0], [3.0, 1.0], [-1.0, -9.0]])
+        )
+
+        assert truncated_nfw_convergence == pytest.approx(nfw_convergence, 1.0e-4)
+
+        truncated_nfw_deflections = truncated_nfw.deflections_2d_from(
+            grid=np.array([[2.0, 2.0], [3.0, 1.0], [-1.0, -9.0]])
+        )
+        nfw_deflections = nfw.deflections_2d_from(
+            grid=np.array([[2.0, 2.0], [3.0, 1.0], [-1.0, -9.0]])
+        )
+
+        assert truncated_nfw_deflections == pytest.approx(nfw_deflections, 1.0e-4)
+
+
+class TestNFW:
+    def test__deflections_via_integral_from(self):
+        nfw = ag.mp.SphNFW(centre=(0.0, 0.0), kappa_s=1.0, scale_radius=1.0)
+
+        deflections = nfw.deflections_2d_via_integral_from(
+            grid=np.array([[0.1625, 0.1625]])
+        )
+
+        assert deflections[0, 0] == pytest.approx(0.56194, 1e-3)
+        assert deflections[0, 1] == pytest.approx(0.56194, 1e-3)
+
+        nfw = ag.mp.SphNFW(centre=(0.3, 0.2), kappa_s=2.5, scale_radius=4.0)
+
+        deflections = nfw.deflections_2d_via_integral_from(
+            grid=np.array([[0.1875, 0.1625]])
+        )
+
+        assert deflections[0, 0] == pytest.approx(-2.08909, 1e-3)
+        assert deflections[0, 1] == pytest.approx(-0.69636, 1e-3)
+
+        nfw = ag.mp.EllNFW(
+            centre=(0.0, 0.0),
+            elliptical_comps=(0.0, 0.0),
+            kappa_s=1.0,
+            scale_radius=1.0,
+        )
+
+        deflections = nfw.deflections_2d_via_integral_from(
+            grid=np.array([[0.1625, 0.1625]])
+        )
+
+        assert deflections[0, 0] == pytest.approx(0.56194, 1e-3)
+        assert deflections[0, 1] == pytest.approx(0.56194, 1e-3)
+
+        nfw = ag.mp.EllNFW(
+            centre=(0.3, 0.2),
+            elliptical_comps=(0.03669, 0.172614),
+            kappa_s=2.5,
+            scale_radius=4.0,
+        )
+
+        deflections = nfw.deflections_2d_via_integral_from(
+            grid=ag.Grid2DIrregular([(0.1625, 0.1625)])
+        )
+
+        assert deflections[0, 0] == pytest.approx(-2.59480, 1e-3)
+        assert deflections[0, 1] == pytest.approx(-0.44204, 1e-3)
+
+    def test__deflections_2d_via_cse_from(self):
+
+        nfw = ag.mp.SphNFW(centre=(0.0, 0.0), kappa_s=1.0, scale_radius=1.0)
+
+        deflections_via_integral = nfw.deflections_2d_via_integral_from(
+            grid=np.array([[0.1625, 0.1625]])
+        )
+        deflections_via_cse = nfw.deflections_2d_via_cse_from(
+            grid=np.array([[0.1625, 0.1625]])
+        )
+
+        assert deflections_via_integral == pytest.approx(deflections_via_cse, 1.0e-4)
+
+        nfw = ag.mp.SphNFW(centre=(0.3, 0.2), kappa_s=2.5, scale_radius=4.0)
+
+        deflections_via_integral = nfw.deflections_2d_via_integral_from(
+            grid=np.array([[0.1625, 0.1625]])
+        )
+        deflections_via_cse = nfw.deflections_2d_via_cse_from(
+            grid=np.array([[0.1625, 0.1625]])
+        )
+
+        assert deflections_via_integral == pytest.approx(deflections_via_cse, 1.0e-4)
+
+        nfw = ag.mp.EllNFW(
+            centre=(0.0, 0.0),
+            elliptical_comps=(0.0, 0.0),
+            kappa_s=1.0,
+            scale_radius=1.0,
+        )
+
+        deflections_via_integral = nfw.deflections_2d_via_integral_from(
+            grid=np.array([[0.1625, 0.1625]])
+        )
+        deflections_via_cse = nfw.deflections_2d_via_cse_from(
+            grid=np.array([[0.1625, 0.1625]])
+        )
+
+        assert deflections_via_integral == pytest.approx(deflections_via_cse, 1.0e-4)
+
+        nfw = ag.mp.EllNFW(
+            centre=(0.3, 0.2),
+            elliptical_comps=(0.03669, 0.172614),
+            kappa_s=2.5,
+            scale_radius=4.0,
+        )
+
+        deflections_via_integral = nfw.deflections_2d_via_integral_from(
+            grid=np.array([[0.1625, 0.1625]])
+        )
+        deflections_via_cse = nfw.deflections_2d_via_cse_from(
+            grid=np.array([[0.1625, 0.1625]])
+        )
+
+        assert deflections_via_integral == pytest.approx(deflections_via_cse, 1.0e-4)
+
+    def test__deflections_2d_from(self):
+        nfw = ag.mp.EllNFW(centre=(0.0, 0.0), kappa_s=1.0, scale_radius=1.0)
+
+        deflections = nfw.deflections_2d_from(grid=np.array([[1.0, 0.0]]))
+        deflections_via_integral = nfw.deflections_2d_via_cse_from(
+            grid=np.array([[1.0, 0.0]])
+        )
+
+        assert (deflections == deflections_via_integral).all()
+
+    def test__convergence_2d_via_mge_from(self):
+
+        # r = 2.0 (> 1.0)
+        # F(r) = (1/(sqrt(3))*atan(sqrt(3)) = 0.60459978807
+        # kappa(r) = 2 * kappa_s * (1 - 0.60459978807) / (4-1) = 0.263600141
+
+        nfw = ag.mp.SphNFW(centre=(0.0, 0.0), kappa_s=1.0, scale_radius=1.0)
+
+        convergence = nfw.convergence_2d_via_mge_from(grid=np.array([[2.0, 0.0]]))
+
+        assert convergence == pytest.approx(0.263600141, 1e-2)
+
+        nfw = ag.mp.SphNFW(centre=(0.0, 0.0), kappa_s=1.0, scale_radius=1.0)
+
+        convergence = nfw.convergence_2d_via_mge_from(grid=np.array([[0.5, 0.0]]))
+
+        assert convergence == pytest.approx(1.388511, 1e-2)
+
+        nfw = ag.mp.SphNFW(centre=(0.0, 0.0), kappa_s=2.0, scale_radius=1.0)
+
+        convergence = nfw.convergence_2d_via_mge_from(grid=np.array([[0.5, 0.0]]))
+
+        assert convergence == pytest.approx(2.0 * 1.388511, 1e-2)
+
+        nfw = ag.mp.SphNFW(centre=(0.0, 0.0), kappa_s=1.0, scale_radius=2.0)
+
+        convergence = nfw.convergence_2d_via_mge_from(grid=np.array([[1.0, 0.0]]))
+
+        assert convergence == pytest.approx(1.388511, 1e-2)
+
+        nfw = ag.mp.EllNFW(
+            centre=(0.0, 0.0),
+            elliptical_comps=(0.0, 0.333333),
+            kappa_s=1.0,
+            scale_radius=1.0,
+        )
+
+        convergence = nfw.convergence_2d_via_mge_from(grid=np.array([[0.25, 0.0]]))
+
+        assert convergence == pytest.approx(1.388511, 1e-3)
+
+    def test__convergence_2d_via_cse_from(self):
+
+        # r = 2.0 (> 1.0)
+        # F(r) = (1/(sqrt(3))*atan(sqrt(3)) = 0.60459978807
+        # kappa(r) = 2 * kappa_s * (1 - 0.60459978807) / (4-1) = 0.263600141
+
+        nfw = ag.mp.SphNFW(centre=(0.0, 0.0), kappa_s=1.0, scale_radius=1.0)
+
+        convergence = nfw.convergence_2d_via_cse_from(grid=np.array([[2.0, 0.0]]))
+
+        assert convergence == pytest.approx(0.263600141, 1e-2)
+
+        nfw = ag.mp.SphNFW(centre=(0.0, 0.0), kappa_s=1.0, scale_radius=1.0)
+
+        convergence = nfw.convergence_2d_via_cse_from(grid=np.array([[0.5, 0.0]]))
+
+        assert convergence == pytest.approx(1.388511, 1e-2)
+
+        nfw = ag.mp.SphNFW(centre=(0.0, 0.0), kappa_s=2.0, scale_radius=1.0)
+
+        convergence = nfw.convergence_2d_via_cse_from(grid=np.array([[0.5, 0.0]]))
+
+        assert convergence == pytest.approx(2.0 * 1.388511, 1e-2)
+
+        nfw = ag.mp.SphNFW(centre=(0.0, 0.0), kappa_s=1.0, scale_radius=2.0)
+
+        convergence = nfw.convergence_2d_via_cse_from(grid=np.array([[1.0, 0.0]]))
+
+        assert convergence == pytest.approx(1.388511, 1e-2)
+
+        nfw = ag.mp.EllNFW(
+            centre=(0.0, 0.0),
+            elliptical_comps=(0.0, 0.333333),
+            kappa_s=1.0,
+            scale_radius=1.0,
+        )
+
+        convergence = nfw.convergence_2d_via_cse_from(grid=np.array([[0.25, 0.0]]))
+
+        assert convergence == pytest.approx(1.388511, 1e-3)
+
+    def test__convergence_2d_from(self):
+
+        # r = 2.0 (> 1.0)
+        # F(r) = (1/(sqrt(3))*atan(sqrt(3)) = 0.60459978807
+        # kappa(r) = 2 * kappa_s * (1 - 0.60459978807) / (4-1) = 0.263600141
+
+        nfw = ag.mp.SphNFW(centre=(0.0, 0.0), kappa_s=1.0, scale_radius=1.0)
+
+        convergence = nfw.convergence_2d_from(grid=np.array([[2.0, 0.0]]))
+
+        assert convergence == pytest.approx(0.263600141, 1e-3)
+
+        nfw = ag.mp.SphNFW(centre=(0.0, 0.0), kappa_s=1.0, scale_radius=1.0)
+
+        convergence = nfw.convergence_2d_from(grid=np.array([[0.5, 0.0]]))
+
+        assert convergence == pytest.approx(1.388511, 1e-3)
+
+        nfw = ag.mp.SphNFW(centre=(0.0, 0.0), kappa_s=2.0, scale_radius=1.0)
+
+        convergence = nfw.convergence_2d_from(grid=np.array([[0.5, 0.0]]))
+
+        assert convergence == pytest.approx(2.0 * 1.388511, 1e-3)
+
+        nfw = ag.mp.SphNFW(centre=(0.0, 0.0), kappa_s=1.0, scale_radius=2.0)
+
+        convergence = nfw.convergence_2d_from(grid=np.array([[1.0, 0.0]]))
+
+        assert convergence == pytest.approx(1.388511, 1e-3)
+
+        nfw = ag.mp.EllNFW(
+            centre=(0.0, 0.0),
+            elliptical_comps=(0.0, 0.333333),
+            kappa_s=1.0,
+            scale_radius=1.0,
+        )
+
+        convergence = nfw.convergence_2d_from(grid=np.array([[0.25, 0.0]]))
+
+        assert convergence == pytest.approx(1.388511, 1e-3)
+
+    def test__potential_2d_from(self):
+
+        nfw = ag.mp.SphNFW(centre=(0.3, 0.2), kappa_s=2.5, scale_radius=4.0)
+
+        potential = nfw.potential_2d_from(grid=np.array([[0.1875, 0.1625]]))
+
+        assert potential == pytest.approx(0.03702, 1e-3)
+
+        nfw = ag.mp.SphNFW(centre=(0.3, 0.2), kappa_s=2.5, scale_radius=4.0)
+
+        potential = nfw.potential_2d_from(grid=np.array([[0.1875, 0.1625]]))
+
+        assert potential == pytest.approx(0.03702, 1e-3)
+
+        nfw = ag.mp.EllNFW(
+            centre=(0.3, 0.2),
+            elliptical_comps=(0.03669, 0.172614),
+            kappa_s=2.5,
+            scale_radius=4.0,
+        )
+
+        potential = nfw.potential_2d_from(grid=np.array([[0.1625, 0.1625]]))
+
+        assert potential == pytest.approx(0.05380, 1e-3)
+
+    def test__spherical_and_elliptical_are_same(self):
+
+        nfw_spherical = ag.mp.SphNFW(centre=(0.3, 0.2), kappa_s=2.5, scale_radius=4.0)
+        nfw_elliptical = ag.mp.EllNFW(
+            centre=(0.3, 0.2),
+            elliptical_comps=(0.0, 0.0),
+            kappa_s=2.5,
+            scale_radius=4.0,
+        )
+
+        potential_spherical = nfw_spherical.potential_2d_from(
+            grid=np.array([[0.1875, 0.1625]])
+        )
+        potential_elliptical = nfw_elliptical.potential_2d_from(
+            grid=np.array([[0.1875, 0.1625]])
+        )
+
+        assert potential_spherical == pytest.approx(potential_elliptical, 1e-3)
+
+        potential_spherical = nfw_spherical.potential_2d_from(
+            grid=np.array([[50.0, 50.0]])
+        )
+        potential_elliptical = nfw_elliptical.potential_2d_from(
+            grid=np.array([[50.0, 50.0]])
+        )
+
+        assert potential_spherical == pytest.approx(potential_elliptical, 1e-3)
+
+        potential_spherical = nfw_spherical.potential_2d_from(
+            grid=np.array([[-50.0, -50.0]])
+        )
+        potential_elliptical = nfw_elliptical.potential_2d_from(
+            grid=np.array([[-50.0, -50.0]])
+        )
+
+        assert potential_spherical == pytest.approx(potential_elliptical, 1e-3)
+
+
+class TestNFWTruncatedMCRDuffy:
+    def test__mass_and_concentration_consistent_with_normal_truncated_nfw(self):
+
+        cosmology = cosmo.FlatLambdaCDM(H0=70.0, Om0=0.3)
+
+        truncated_nfw_mass = ag.mp.SphNFWTruncatedMCRDuffy(
+            centre=(1.0, 2.0),
+            mass_at_200=1.0e9,
+            redshift_object=0.6,
+            redshift_source=2.5,
+        )
+
+        mass_at_200_via_mass = truncated_nfw_mass.mass_at_200_solar_masses(
+            redshift_object=0.6, redshift_source=2.5, cosmology=cosmology
+        )
+        concentration_via_mass = truncated_nfw_mass.concentration(
+            redshift_profile=0.6, redshift_source=2.5, cosmology=cosmology
+        )
+
+        truncated_nfw_kappa_s = ag.mp.SphNFWTruncated(
+            centre=(1.0, 2.0),
+            kappa_s=truncated_nfw_mass.kappa_s,
+            scale_radius=truncated_nfw_mass.scale_radius,
+            truncation_radius=truncated_nfw_mass.truncation_radius,
+        )
+
+        mass_at_200_via_kappa_s = truncated_nfw_kappa_s.mass_at_200_solar_masses(
+            redshift_object=0.6, redshift_source=2.5, cosmology=cosmology
+        )
+        concentration_via_kappa_s = truncated_nfw_kappa_s.concentration(
+            redshift_profile=0.6, redshift_source=2.5, cosmology=cosmology
+        )
+
+        # We uare using the SphNFWTruncated to check the mass gives a conosistnt kappa_s, given certain radii.
+
+        assert mass_at_200_via_kappa_s == mass_at_200_via_mass
+        assert concentration_via_kappa_s == concentration_via_mass
+
+        assert isinstance(truncated_nfw_mass.kappa_s, float)
+
+        assert truncated_nfw_mass.centre == (1.0, 2.0)
+
+        assert truncated_nfw_mass.axis_ratio == 1.0
+        assert isinstance(truncated_nfw_mass.axis_ratio, float)
+
+        assert truncated_nfw_mass.angle == 0.0
+        assert isinstance(truncated_nfw_mass.angle, float)
+
+        assert truncated_nfw_mass.inner_slope == 1.0
+        assert isinstance(truncated_nfw_mass.inner_slope, float)
+
+        assert truncated_nfw_mass.scale_radius == pytest.approx(0.273382, 1.0e-4)
+
+
+class TestNFWTruncatedMCRLludlow:
+    def test__mass_and_concentration_consistent_with_normal_truncated_nfw(self):
+
+        cosmology = cosmo.FlatLambdaCDM(H0=70.0, Om0=0.3)
+
+        truncated_nfw_mass = ag.mp.SphNFWTruncatedMCRLudlow(
+            centre=(1.0, 2.0),
+            mass_at_200=1.0e9,
+            redshift_object=0.6,
+            redshift_source=2.5,
+        )
+
+        mass_at_200_via_mass = truncated_nfw_mass.mass_at_200_solar_masses(
+            redshift_object=0.6, redshift_source=2.5, cosmology=cosmology
+        )
+        concentration_via_mass = truncated_nfw_mass.concentration(
+            redshift_profile=0.6, redshift_source=2.5, cosmology=cosmology
+        )
+
+        truncated_nfw_kappa_s = ag.mp.SphNFWTruncated(
+            centre=(1.0, 2.0),
+            kappa_s=truncated_nfw_mass.kappa_s,
+            scale_radius=truncated_nfw_mass.scale_radius,
+            truncation_radius=truncated_nfw_mass.truncation_radius,
+        )
+
+        mass_at_200_via_kappa_s = truncated_nfw_kappa_s.mass_at_200_solar_masses(
+            redshift_object=0.6, redshift_source=2.5, cosmology=cosmology
+        )
+        concentration_via_kappa_s = truncated_nfw_kappa_s.concentration(
+            redshift_profile=0.6, redshift_source=2.5, cosmology=cosmology
+        )
+
+        # We uare using the SphNFWTruncated to check the mass gives a conosistnt kappa_s, given certain radii.
+
+        assert mass_at_200_via_kappa_s == mass_at_200_via_mass
+        assert concentration_via_kappa_s == concentration_via_mass
+
+        assert isinstance(truncated_nfw_mass.kappa_s, float)
+
+        assert truncated_nfw_mass.centre == (1.0, 2.0)
+
+        assert truncated_nfw_mass.axis_ratio == 1.0
+        assert isinstance(truncated_nfw_mass.axis_ratio, float)
+
+        assert truncated_nfw_mass.angle == 0.0
+        assert isinstance(truncated_nfw_mass.angle, float)
+
+        assert truncated_nfw_mass.inner_slope == 1.0
+        assert isinstance(truncated_nfw_mass.inner_slope, float)
+
+        assert truncated_nfw_mass.scale_radius == pytest.approx(0.21164, 1.0e-4)
+        assert truncated_nfw_mass.truncation_radius == pytest.approx(33.7134116, 1.0e-4)
+
+
+class TestNFWMCRDuffy:
+    def test__mass_and_concentration_consistent_with_normal_nfw(self):
+
+        cosmology = cosmo.FlatLambdaCDM(H0=70.0, Om0=0.3)
+
+        nfw_mass = ag.mp.SphNFWMCRDuffy(
+            centre=(1.0, 2.0),
+            mass_at_200=1.0e9,
+            redshift_object=0.6,
+            redshift_source=2.5,
+        )
+
+        mass_at_200_via_mass = nfw_mass.mass_at_200_solar_masses(
+            redshift_object=0.6, redshift_source=2.5, cosmology=cosmology
+        )
+        concentration_via_mass = nfw_mass.concentration(
+            redshift_profile=0.6, redshift_source=2.5, cosmology=cosmology
+        )
+
+        nfw_kappa_s = ag.mp.SphNFW(
+            centre=(1.0, 2.0),
+            kappa_s=nfw_mass.kappa_s,
+            scale_radius=nfw_mass.scale_radius,
+        )
+
+        mass_at_200_via_kappa_s = nfw_kappa_s.mass_at_200_solar_masses(
+            redshift_object=0.6, redshift_source=2.5, cosmology=cosmology
+        )
+        concentration_via_kappa_s = nfw_kappa_s.concentration(
+            redshift_profile=0.6, redshift_source=2.5, cosmology=cosmology
+        )
+
+        # We uare using the SphNFWTruncated to check the mass gives a conosistnt kappa_s, given certain radii.
+
+        assert mass_at_200_via_kappa_s == mass_at_200_via_mass
+        assert concentration_via_kappa_s == concentration_via_mass
+
+        assert isinstance(nfw_mass.kappa_s, float)
+
+        assert nfw_mass.centre == (1.0, 2.0)
+
+        assert nfw_mass.axis_ratio == 1.0
+        assert isinstance(nfw_mass.axis_ratio, float)
+
+        assert nfw_mass.angle == 0.0
+        assert isinstance(nfw_mass.angle, float)
+
+        assert nfw_mass.inner_slope == 1.0
+        assert isinstance(nfw_mass.inner_slope, float)
+
+        assert nfw_mass.scale_radius == pytest.approx(0.273382, 1.0e-4)
+
+
+class TestNFWMCRLudlow:
+    def test__mass_and_concentration_consistent_with_normal_nfw(self):
+
+        cosmology = cosmo.FlatLambdaCDM(H0=70.0, Om0=0.3)
+
+        nfw_mass = ag.mp.SphNFWMCRLudlow(
+            centre=(1.0, 2.0),
+            mass_at_200=1.0e9,
+            redshift_object=0.6,
+            redshift_source=2.5,
+        )
+
+        mass_at_200_via_mass = nfw_mass.mass_at_200_solar_masses(
+            redshift_object=0.6, redshift_source=2.5, cosmology=cosmology
+        )
+        concentration_via_mass = nfw_mass.concentration(
+            redshift_profile=0.6, redshift_source=2.5, cosmology=cosmology
+        )
+
+        nfw_kappa_s = ag.mp.SphNFW(
+            centre=(1.0, 2.0),
+            kappa_s=nfw_mass.kappa_s,
+            scale_radius=nfw_mass.scale_radius,
+        )
+
+        mass_at_200_via_kappa_s = nfw_kappa_s.mass_at_200_solar_masses(
+            redshift_object=0.6, redshift_source=2.5, cosmology=cosmology
+        )
+        concentration_via_kappa_s = nfw_kappa_s.concentration(
+            redshift_profile=0.6, redshift_source=2.5, cosmology=cosmology
+        )
+
+        # We uare using the SphNFWTruncated to check the mass gives a conosistnt kappa_s, given certain radii.
+
+        assert mass_at_200_via_kappa_s == mass_at_200_via_mass
+        assert concentration_via_kappa_s == concentration_via_mass
+
+        assert isinstance(nfw_mass.kappa_s, float)
+
+        assert nfw_mass.centre == (1.0, 2.0)
+
+        assert nfw_mass.axis_ratio == 1.0
+        assert isinstance(nfw_mass.axis_ratio, float)
+
+        assert nfw_mass.angle == 0.0
+        assert isinstance(nfw_mass.angle, float)
+
+        assert nfw_mass.inner_slope == 1.0
+        assert isinstance(nfw_mass.inner_slope, float)
+
+        assert nfw_mass.scale_radius == pytest.approx(0.21164, 1.0e-4)
+
+        deflections_ludlow = nfw_mass.deflections_2d_from(grid=grid)
+        deflections = nfw_kappa_s.deflections_2d_from(grid=grid)
+
+        assert (deflections_ludlow == deflections).all()
+
+    def test_same_as_above_but_elliptical(self):
+
+        cosmology = cosmo.FlatLambdaCDM(H0=70.0, Om0=0.3)
+
+        nfw_mass = ag.mp.EllNFWMCRLudlow(
+            centre=(1.0, 2.0),
+            elliptical_comps=(0.1, 0.2),
+            mass_at_200=1.0e9,
+            redshift_object=0.6,
+            redshift_source=2.5,
+        )
+
+        mass_at_200_via_mass = nfw_mass.mass_at_200_solar_masses(
+            redshift_object=0.6, redshift_source=2.5, cosmology=cosmology
+        )
+        concentration_via_mass = nfw_mass.concentration(
+            redshift_profile=0.6, redshift_source=2.5, cosmology=cosmology
+        )
+
+        nfw_kappa_s = ag.mp.EllNFW(
+            centre=(1.0, 2.0),
+            elliptical_comps=(0.1, 0.2),
+            kappa_s=nfw_mass.kappa_s,
+            scale_radius=nfw_mass.scale_radius,
+        )
+
+        mass_at_200_via_kappa_s = nfw_kappa_s.mass_at_200_solar_masses(
+            redshift_object=0.6, redshift_source=2.5, cosmology=cosmology
+        )
+        concentration_via_kappa_s = nfw_kappa_s.concentration(
+            redshift_profile=0.6, redshift_source=2.5, cosmology=cosmology
+        )
+
+        # We uare using the SphNFWTruncated to check the mass gives a conosistnt kappa_s, given certain radii.
+
+        assert mass_at_200_via_kappa_s == mass_at_200_via_mass
+        assert concentration_via_kappa_s == concentration_via_mass
+
+        assert isinstance(nfw_mass.kappa_s, float)
+
+        assert nfw_mass.centre == (1.0, 2.0)
+
+        axis_ratio, angle = ag.convert.axis_ratio_and_angle_from(
+            elliptical_comps=(0.1, 0.2)
+        )
+
+        assert nfw_mass.axis_ratio == axis_ratio
+        assert isinstance(nfw_mass.axis_ratio, float)
+
+        assert nfw_mass.angle == angle
+        assert isinstance(nfw_mass.angle, float)
+
+        assert nfw_mass.inner_slope == 1.0
+        assert isinstance(nfw_mass.inner_slope, float)
+
+        assert nfw_mass.scale_radius == pytest.approx(0.21164, 1.0e-4)
+
+        deflections_ludlow = nfw_mass.deflections_2d_from(grid=grid)
+        deflections = nfw_kappa_s.deflections_2d_from(grid=grid)
+
+        assert (deflections_ludlow == deflections).all()
+
+    def test__same_as_above_but_generalized_elliptical(self):
+
+        cosmology = cosmo.FlatLambdaCDM(H0=70.0, Om0=0.3)
+
+        nfw_mass = ag.mp.EllNFWGeneralizedMCRLudlow(
+            centre=(1.0, 2.0),
+            elliptical_comps=(0.1, 0.2),
+            mass_at_200=1.0e9,
+            inner_slope=2.0,
+            redshift_object=0.6,
+            redshift_source=2.5,
+        )
+
+        mass_at_200_via_mass = nfw_mass.mass_at_200_solar_masses(
+            redshift_object=0.6, redshift_source=2.5, cosmology=cosmology
+        )
+        concentration_via_mass = nfw_mass.concentration(
+            redshift_profile=0.6, redshift_source=2.5, cosmology=cosmology
+        )
+
+        nfw_kappa_s = ag.mp.EllNFWGeneralized(
+            centre=(1.0, 2.0),
+            elliptical_comps=(0.1, 0.2),
+            kappa_s=nfw_mass.kappa_s,
+            scale_radius=nfw_mass.scale_radius,
+            inner_slope=2.0,
+        )
+
+        mass_at_200_via_kappa_s = nfw_kappa_s.mass_at_200_solar_masses(
+            redshift_object=0.6, redshift_source=2.5, cosmology=cosmology
+        )
+        concentration_via_kappa_s = nfw_kappa_s.concentration(
+            redshift_profile=0.6, redshift_source=2.5, cosmology=cosmology
+        )
+
+        # We uare using the SphNFWTruncated to check the mass gives a conosistnt kappa_s, given certain radii.
+
+        assert mass_at_200_via_kappa_s == mass_at_200_via_mass
+        assert concentration_via_kappa_s == concentration_via_mass
+
+        assert isinstance(nfw_mass.kappa_s, float)
+
+        assert nfw_mass.centre == (1.0, 2.0)
+
+        axis_ratio, angle = ag.convert.axis_ratio_and_angle_from(
+            elliptical_comps=(0.1, 0.2)
+        )
+
+        assert nfw_mass.axis_ratio == axis_ratio
+        assert isinstance(nfw_mass.axis_ratio, float)
+
+        assert nfw_mass.angle == angle
+        assert isinstance(nfw_mass.angle, float)
+
+        assert nfw_mass.inner_slope == 2.0
+        assert isinstance(nfw_mass.inner_slope, float)
+
+        assert nfw_mass.scale_radius == pytest.approx(0.21164, 1.0e-4)
+
+        deflections_ludlow = nfw_mass.deflections_2d_from(grid=grid)
+        deflections = nfw_kappa_s.deflections_2d_from(grid=grid)
+
+        assert (deflections_ludlow == deflections).all()